--- conflicted
+++ resolved
@@ -19,25 +19,9 @@
         std::string filename = std::string(argv[1]);
         std::cout << "Filename: " << filename << std::endl;
         try {
-<<<<<<< HEAD
-            minimidi::file::MidiFile midifile = minimidi::file::MidiFile::from_file(filename, true);
-            std::cout << midifile;
-        } catch(const char* e) {
-=======
-            // open and read the file into a vector
-            FILE* filePtr = fopen(filename.c_str(), "rb");
-            if (!filePtr) { throw std::ios_base::failure("MiniMidi: Reading file failed (fopen)!"); }
-            fseek(filePtr, 0, SEEK_END);
-            const size_t fileLen = ftell(filePtr);
-            fseek(filePtr, 0, SEEK_SET);
-            std::vector<uint8_t> data(fileLen);
-            fread(data.data(), 1, fileLen, filePtr);
-            fclose(filePtr);
-
-            const minimidi::MidiFile midifile{data};
+            const auto midifile = minimidi::MidiFile<>::from_file(filename, true);
             std::cout << minimidi::to_string(midifile) << std::endl;
         } catch (const char* e) {
->>>>>>> 75ba26c0
             std::cout << e << std::endl;
             exit(EXIT_FAILURE);
         };
