#ifndef MINIMIDI_HPP
#define MINIMIDI_HPP

// used for ignoring warning C4996 (MSCV): 'fopen' was declared deprecated
#ifdef _MSC_VER
#pragma warning(disable:4996)
#endif

#include<cstdint>
#include<cstddef>
#include<utility>
#include<vector>
#include<string>
#include<cstdlib>
#include<iostream>
#include<string>
#include<sstream>
#include<iomanip>
#include<numeric>
#include<cmath>
#include<functional>
#include"svector.h"

namespace minimidi {

namespace container {

typedef std::vector<uint8_t> Bytes;

// size of SmallBytes is totally 8 bytes on the stack (7 bytes + 1 byte for size)
typedef ankerl::svector<uint8_t, 7> SmallBytes;

// to_string func for SmallBytes
inline std::string to_string(const SmallBytes &data) {
    // show in hex
    std::stringstream ss;
    ss << std::hex << std::setfill('0') << "{ ";
    for (auto &d: data)
        ss << std::setw(2) << static_cast<int>(d) << " ";
    ss << "}" << std::dec;
    return ss.str();
};

}

// Here inline is used to avoid obeying the one definition rule (ODR).
inline std::ostream &operator<<(std::ostream &out, const container::Bytes &data) {
    out << std::hex << std::setfill('0') << "{ ";
    for (auto &d: data) {
        out << "0x" << std::setw(2) << static_cast<int>(d) << " ";
    }
    out << "}" << std::dec << std::endl;

    return out;
};

namespace utils {

inline uint32_t read_variable_length(const uint8_t *&buffer) {
    uint32_t value = 0;

    for (auto i = 0; i < 4; ++i) {
        value = (value << 7) + (*buffer & 0x7f);
        if (!(*buffer & 0x80)) break;
        buffer++;
    }

    buffer++;
    return value;
};

inline uint64_t read_msb_bytes(const uint8_t *buffer, size_t length) {
    uint64_t res = 0;

    for (auto i = 0; i < length; ++i) {
        res <<= 8;
        res += (*(buffer + i));
    }

    return res;
};

inline void write_msb_bytes(uint8_t *buffer, size_t value, size_t length) {
    for (auto i = 1; i <= length; ++i) {
        *buffer = static_cast<uint8_t>((value >> ((length - i) * 8)) & 0xFF);
        ++buffer;
    }
};

inline uint8_t variable_length_bytes(uint32_t num) {
    if(num < 0x80)
        return 1;
    else if(num < 0x4000)
        return 2;
    else if(num < 0x200000)
        return 3;
    else
        return 4;
};

inline void write_variable_length(uint8_t *&buffer, uint32_t num) {
    uint8_t byteNum = variable_length_bytes(num);

    for(auto i = 0; i < byteNum - 1; ++i) {
        *buffer = (num >> (7 * (byteNum - i - 1))) | 0x80;
        ++buffer;
    }
    *buffer = num & 0x7F;
    ++buffer;
};

inline container::SmallBytes make_variable_length(uint32_t num) {
    uint8_t byteNum = variable_length_bytes(num);

    container::SmallBytes result(byteNum);
    uint8_t* cursor = const_cast<uint8_t*>(result.data());
    write_variable_length(cursor, num);

    return result;
};

}


namespace message {

// (name, status, length)
#define MIDI_MESSAGE_TYPE                                      \
    MIDI_MESSAGE_TYPE_MEMBER(Unknown, 0x00, 65535)             \
    MIDI_MESSAGE_TYPE_MEMBER(NoteOff, 0x80, 3)                 \
    MIDI_MESSAGE_TYPE_MEMBER(NoteOn, 0x90, 3)                  \
    MIDI_MESSAGE_TYPE_MEMBER(PolyphonicAfterTouch, 0xA0, 3)    \
    MIDI_MESSAGE_TYPE_MEMBER(ControlChange, 0xB0, 3)           \
    MIDI_MESSAGE_TYPE_MEMBER(ProgramChange, 0xC0, 2)           \
    MIDI_MESSAGE_TYPE_MEMBER(ChannelAfterTouch, 0xD0, 2)       \
    MIDI_MESSAGE_TYPE_MEMBER(PitchBend, 0xE0, 3)               \
    MIDI_MESSAGE_TYPE_MEMBER(SysExStart, 0xF0, 65535)          \
    MIDI_MESSAGE_TYPE_MEMBER(QuarterFrame, 0xF1, 2)            \
    MIDI_MESSAGE_TYPE_MEMBER(SongPositionPointer, 0xF2, 3)     \
    MIDI_MESSAGE_TYPE_MEMBER(SongSelect, 0xF3, 2)              \
    MIDI_MESSAGE_TYPE_MEMBER(TuneRequest, 0xF6, 1)             \
    MIDI_MESSAGE_TYPE_MEMBER(SysExEnd, 0xF7, 1)                \
    MIDI_MESSAGE_TYPE_MEMBER(TimingClock, 0xF8, 1)             \
    MIDI_MESSAGE_TYPE_MEMBER(StartSequence, 0xFA, 1)           \
    MIDI_MESSAGE_TYPE_MEMBER(ContinueSequence, 0xFB, 1)        \
    MIDI_MESSAGE_TYPE_MEMBER(StopSequence, 0xFC, 1)            \
    MIDI_MESSAGE_TYPE_MEMBER(ActiveSensing, 0xFE, 1)           \
    MIDI_MESSAGE_TYPE_MEMBER(Meta, 0xFF, 65535)                \

// (name, status)
#define MIDI_META_TYPE                                    \
    MIDI_META_TYPE_MEMBER(SequenceNumber, 0x00)           \
    MIDI_META_TYPE_MEMBER(Text, 0x01)                     \
    MIDI_META_TYPE_MEMBER(CopyrightNote, 0x02)            \
    MIDI_META_TYPE_MEMBER(TrackName, 0x03)                \
    MIDI_META_TYPE_MEMBER(InstrumentName, 0x04)           \
    MIDI_META_TYPE_MEMBER(Lyric, 0x05)                    \
    MIDI_META_TYPE_MEMBER(Marker, 0x06)                   \
    MIDI_META_TYPE_MEMBER(CuePoint, 0x07)                 \
    MIDI_META_TYPE_MEMBER(MIDIChannelPrefix, 0x20)        \
    MIDI_META_TYPE_MEMBER(EndOfTrack, 0x2F)               \
    MIDI_META_TYPE_MEMBER(SetTempo, 0x51)                 \
    MIDI_META_TYPE_MEMBER(SMPTEOffset, 0x54)              \
    MIDI_META_TYPE_MEMBER(TimeSignature, 0x58)            \
    MIDI_META_TYPE_MEMBER(KeySignature, 0x59)             \
    MIDI_META_TYPE_MEMBER(SequencerSpecificMeta, 0x7F)    \
    MIDI_META_TYPE_MEMBER(Unknown, 0xFF)    \

constexpr int16_t MIN_PITCHBEND = -8192;
constexpr int16_t MAX_PITCHBEND = 8191;


enum class MessageType {
#define MIDI_MESSAGE_TYPE_MEMBER(type, status, length) type,
    MIDI_MESSAGE_TYPE
#undef MIDI_MESSAGE_TYPE_MEMBER
};

inline std::string message_type_to_string(const MessageType &messageType) {
    switch (messageType) {
#define MIDI_MESSAGE_TYPE_MEMBER(type, status, length) \
        case MessageType::type: return #type;
        MIDI_MESSAGE_TYPE
#undef MIDI_MESSAGE_TYPE_MEMBER
    };

    return "Unknown";
};

typedef struct {
    uint8_t status;
    MessageType type;
    size_t length;
} MessageAttr;

static constexpr MessageAttr MESSAGE_ATTRS[] = {
#define MIDI_MESSAGE_TYPE_MEMBER(type, status, length) {status, MessageType::type, length},
    MIDI_MESSAGE_TYPE
#undef MIDI_MESSAGE_TYPE_MEMBER
};

inline const MessageAttr &message_attr(const MessageType &messageType) {
    return MESSAGE_ATTRS[static_cast<std::underlying_type_t<MessageType>>(messageType)];
};

inline constexpr std::array<MessageType, 256> _generate_message_type_table() {
<<<<<<< HEAD
    std::array<MessageType, 256> LUT{};
    // LUT.fill(MessageType::Unknown);
    for(auto &type : LUT) type = MessageType::Unknown;
=======
    std::array<MessageType, 256> LUT;
    for (int i = 0; i < 256; ++i) {
        LUT[i] = MessageType::Unknown;
    }

>>>>>>> 5b7d92a5
    for(const auto &msg_attr : MESSAGE_ATTRS) {
        if(msg_attr.status < 0xF0)
            for(auto i = 0; i < 0x10; i++)
                LUT[msg_attr.status | i] = msg_attr.type;
        else
            LUT[msg_attr.status] = msg_attr.type;
    }

    return LUT;
};

constexpr auto MESSAGE_TYPE_TABLE = _generate_message_type_table();

inline MessageType status_to_message_type(uint8_t status) {
    return MESSAGE_TYPE_TABLE[static_cast<size_t>(status)];
};

enum class MetaType : uint8_t {
#define MIDI_META_TYPE_MEMBER(type, status) type = status,
    MIDI_META_TYPE
#undef MIDI_META_TYPE_MEMBER
};

inline std::string meta_type_to_string(const MetaType &metaType) {
    switch (metaType) {
#define MIDI_META_TYPE_MEMBER(type, status) \
            case (MetaType::type): return #type;
        MIDI_META_TYPE
#undef MIDI_META_TYPE_MEMBER
    };

    return "Unknown";
};

inline constexpr std::array<MetaType, 256> _generate_meta_type_table() {
    std::array<MetaType, 256> LUT{};
    for(auto i = 0; i < 256; i++) {
        switch(i) {
            #define MIDI_META_TYPE_MEMBER(type, status) \
                        case (status): LUT[i] = MetaType::type; break;
                    MIDI_META_TYPE
            #undef MIDI_META_TYPE_MEMBER
            default: LUT[i] = MetaType::Unknown;
        }
    }

    return LUT;
};

constexpr auto META_TYPE_TABLE = _generate_meta_type_table();

inline MetaType status_to_meta_type(uint8_t status) {
    return META_TYPE_TABLE[static_cast<size_t>(status)];
};

#undef MIDI_MESSAGE_TYPE
#undef MIDI_META_TYPE

typedef struct {
    uint8_t numerator;
    uint8_t denominator;
} TimeSignature;

const std::string KEYS_NAME[] = {"bC", "bG", "bD", "bA", "bE", "bB", "F", "C", "G",
                                 "D", "A", "E", "B", "#F", "#C", "bc", "bg", "bd",
                                 "ba", "be", "bb", "f", "c", "g", "d", "a", "e",
                                 "b", "#f", "#c"};

class KeySignature {
public:
    int8_t key;
    uint8_t tonality;

    KeySignature() = default;
    KeySignature(int8_t key, uint8_t tonality): key(key), tonality(tonality) {};

    [[nodiscard]] std::string to_string() const {
        return KEYS_NAME[this->key + 7 + this->tonality * 12];
    };

};

class Message {
    uint32_t time;
    container::SmallBytes data;

public:
    Message(const uint32_t time, const container::SmallBytes &data) {
        this->time = time;
        this->data = data;
    };

    Message(const uint32_t time, container::SmallBytes &&data) {
        this->time = time;
        this->data = std::move(data);
    };

    Message(const uint32_t time, const uint8_t *begin, const size_t size):
        time(time), data(begin, begin + size) {};

    Message(const uint32_t time, const uint8_t statusCode, const uint8_t *begin, const size_t size):
        time(time), data(begin - 1, begin + size - 1) {
        data[0] = statusCode;
    }

    static Message NoteOn(uint32_t time, uint8_t channel, uint8_t pitch, uint8_t velocity) {
        container::SmallBytes data = {static_cast<uint8_t>(message_attr(MessageType::NoteOn).status | channel), pitch, velocity};
        return {time, std::move(data)};
    };

    static Message NoteOff(uint32_t time, uint8_t channel, uint8_t pitch, uint8_t velocity) {
        // container::SmallBytes data = { 0x80 | channel, pitch, velocity};
        container::SmallBytes data = {static_cast<uint8_t>(message_attr(MessageType::NoteOff).status | channel), pitch, velocity};
        return {time, std::move(data)};
    };

    static Message ControlChange(uint32_t time, uint8_t channel, uint8_t controlNumber, uint8_t controlValue) {
        // container::SmallBytes data = { 0xB0 | channel, controlNumber, controlValue};
        container::SmallBytes data = {static_cast<uint8_t>(message_attr(MessageType::ControlChange).status | channel), controlNumber, controlValue};
        return {time, std::move(data)};
    };

    static Message ProgramChange(uint32_t time, uint8_t channel, uint8_t program) {
        // container::SmallBytes data = { 0xC0 | channel, program};
        container::SmallBytes data = {static_cast<uint8_t>(message_attr(MessageType::ProgramChange).status | channel), program};
        return {time, std::move(data)};
    };

    static Message SysEx(uint32_t time, const container::SmallBytes &data) {
        container::SmallBytes lenBytes = utils::make_variable_length(data.size());
        container::SmallBytes buffer(data.size() + lenBytes.size() + 2);

        buffer[0] = message_attr(MessageType::SysExStart).status; //0xF0;
        std::copy(lenBytes.begin(), lenBytes.end(), buffer.begin() + 1);
        std::copy(data.begin(), data.end(), buffer.begin() + 1 + lenBytes.size());
        buffer[buffer.size() - 1] = message_attr(MessageType::SysExEnd).status; //0xF7;
        return {time, std::move(buffer)};
    };

    static Message SongPositionPointer(uint32_t time, uint16_t position) {
        // the type of position is uint14_t
        container::SmallBytes data = { 
            message_attr(MessageType::SongPositionPointer).status, 
            static_cast<uint8_t>(position & 0x7F), 
            static_cast<uint8_t>(position >> 7)
        };
        return {time, std::move(data)};
    };

    static Message PitchBend(uint32_t time, uint8_t channel, int16_t value ) {
        value -= MIN_PITCHBEND;
        container::SmallBytes data = { 
            // 0xE0 | channel, 
            static_cast<uint8_t>(message_attr(MessageType::PitchBend).status | channel),
            static_cast<uint8_t>(value & 0x7F), 
            static_cast<uint8_t>(value >> 7)
        };
        return {time, std::move(data)};
    };

    static Message QuarterFrame(uint32_t time, uint8_t type, uint8_t value) {
        container::SmallBytes data = { 
            static_cast<uint8_t>(message_attr(MessageType::QuarterFrame).status),
            static_cast<uint8_t>((type << 4) | value )
        };
        return {time, std::move(data)};
    };

    static Message Meta(uint32_t time, MetaType metaType, const container::SmallBytes &metaValue) {
        container::SmallBytes lenBytes = utils::make_variable_length(metaValue.size());
        container::SmallBytes data(metaValue.size() + lenBytes.size() + 2);

        data[0] = message_attr(MessageType::Meta).status; //0xFF;
        data[1] = static_cast<uint8_t>(metaType);
        std::copy(lenBytes.begin(), lenBytes.end(), data.begin() + 2);
        std::copy(metaValue.begin(), metaValue.end(), data.begin() + 2 + lenBytes.size());

        return {time, std::move(data)};
    };

    static Message Meta(uint32_t time, MetaType metaType, const std::string &metaValue) {
        container::SmallBytes lenBytes = utils::make_variable_length(metaValue.size());
        container::SmallBytes data(metaValue.size() + lenBytes.size() + 2);

        data[0] = message_attr(MessageType::Meta).status; //0xFF;
        data[1] = static_cast<uint8_t>(metaType);
        std::copy(lenBytes.begin(), lenBytes.end(), data.begin() + 2);
        std::copy(metaValue.begin(), metaValue.end(), data.begin() + 2 + lenBytes.size());

        return {time, std::move(data)};
    };

    static Message Text(const uint32_t time, const std::string &text) {
        return Meta(time, MetaType::Text, text);
    };

    static Message TrackName(const uint32_t time, const std::string &name) {
        return Meta(time, MetaType::TrackName, name);
    };

    static Message InstrumentName(const uint32_t time, const std::string &name) {
        return Meta(time, MetaType::InstrumentName, name);
    };

    static Message Lyric(const uint32_t time, const std::string &lyric) {
        return Meta(time, MetaType::Lyric, lyric);
    };

    static Message Marker(const uint32_t time, const std::string &marker) {
        return Meta(time, MetaType::Marker, marker);
    };

    static Message CuePoint(const uint32_t time, const std::string &cuePoint) {
        return Meta(time, MetaType::CuePoint, cuePoint);
    };

    static Message MIDIChannelPrefix(const uint32_t time, const uint8_t channel) {
        container::SmallBytes data = { 
            message_attr(MessageType::Meta).status, //0xFF, 
            static_cast<uint8_t>(message::MetaType::MIDIChannelPrefix), //0x20, 
            static_cast<uint8_t>(1), 
            channel
        };
        return {time, std::move(data)};
    };

    static Message EndOfTrack(const uint32_t time) {
        container::SmallBytes data = { 
            message_attr(MessageType::Meta).status, //0xFF, 
            static_cast<uint8_t>(message::MetaType::EndOfTrack), //0x2F, 
            static_cast<uint8_t>(0)
        };
        return {time, std::move(data)};
    };

    static Message SetTempo(const uint32_t time, const uint32_t tempo) {
        container::SmallBytes data = { 
            message_attr(MessageType::Meta).status, //0xFF, 
            static_cast<uint8_t>(message::MetaType::SetTempo), //0x51, 
            static_cast<uint8_t>(3), 
            static_cast<uint8_t>((tempo >> 16) & 0xFF), 
            static_cast<uint8_t>((tempo >> 8) & 0xFF), 
            static_cast<uint8_t>(tempo & 0xFF)
        };
        return {time, std::move(data)};
    };

    static Message SMPTEOffset(const uint32_t time, const uint8_t hour, const uint8_t minute,const  uint8_t second, const uint8_t frame, const uint8_t subframe) {
        container::SmallBytes data = { 
            message_attr(MessageType::Meta).status, //0xFF, 
            static_cast<uint8_t>(message::MetaType::SMPTEOffset), //0x54, 
            static_cast<uint8_t>(5), 
            hour, 
            minute, 
            second, 
            frame, 
            subframe
        };
        return {time, std::move(data)};
    };

    static Message TimeSignature(const uint32_t time, const uint8_t numerator, const uint8_t denominator) {
        container::SmallBytes data = { 
            message_attr(MessageType::Meta).status, //0xFF, 
            static_cast<uint8_t>(message::MetaType::TimeSignature), //0x58, 
            static_cast<uint8_t>(4), 
            numerator, 
            static_cast<uint8_t>(std::log2(denominator)),
            static_cast<uint8_t>(0x18), 
            static_cast<uint8_t>(0x08)
        };
        return {time, std::move(data)};
    };

    static Message KeySignature(const uint32_t time, const int8_t key, const uint8_t tonality) {
        container::SmallBytes data = { 
            message_attr(MessageType::Meta).status, //0xFF, 
            static_cast<uint8_t>(message::MetaType::KeySignature), //0x59, 
            static_cast<uint8_t>(2), 
            static_cast<uint8_t>(key), 
            tonality
        };
        return {time, std::move(data)};
    };

    [[nodiscard]] uint32_t get_time() const { return time; };

    [[nodiscard]] const container::SmallBytes &get_data() const { return data; };

    [[nodiscard]] MessageType get_type() const { return status_to_message_type(data[0]); };

    [[nodiscard]] std::string get_type_string() const {
        return message_type_to_string(this->get_type());
    }

    [[nodiscard]] uint8_t get_channel() const { return data[0] & 0x0F; };

    [[nodiscard]] uint8_t get_pitch() const { return this->data[1]; };

    [[nodiscard]] uint8_t get_velocity() const { return data[2]; };

    [[nodiscard]] uint8_t get_control_number() const { return data[1]; };

    [[nodiscard]] uint8_t get_control_value() const { return data[2]; };

    [[nodiscard]] uint8_t get_program() const { return data[1]; };

    [[nodiscard]] MetaType get_meta_type() const {
        return status_to_meta_type(this->data[1]);
    };

    [[nodiscard]] std::string get_meta_type_string() const {
        return meta_type_to_string(this->get_meta_type());
    }

    [[nodiscard]] container::SmallBytes get_meta_value() const {
        // Clang-Tidy: Avoid repeating the return type from the declaration;
        // use a braced initializer list instead
        return {this->data.begin() + 3, this->data.end()};
    };

    [[nodiscard]] uint32_t get_tempo() const {
        return utils::read_msb_bytes(const_cast<uint8_t *>(this->data.data()) + 3, 3);
    };

    [[nodiscard]] message::TimeSignature get_time_signature() const {
        // Clang-Tidy: Avoid repeating the return type from the declaration;
        // use a braced initializer list instead
        return {data[3], static_cast<uint8_t>(1 << data[4])};
    };

    [[nodiscard]] message::KeySignature get_key_signature() const {
        // Clang-Tidy: Avoid repeating the return type from the declaration;
        // use a braced initializer list instead
        return {static_cast<int8_t>(data[3]), data[4]};
    }

    [[nodiscard]] int16_t get_pitch_bend() const {
        return static_cast<int16_t>(data[1] | (data[2] << 7) + MIN_PITCHBEND);
    };

    [[nodiscard]] uint16_t get_song_position_pointer() const {
        return static_cast<uint16_t>(data[1] | (data[2] << 7));
    };

    [[nodiscard]] uint8_t get_frame_type() const {
        return data[1] >> 4;
    };

    [[nodiscard]] uint8_t get_frame_value() const {
        return data[1] & 0x0F;
    };

};

inline std::ostream &operator<<(std::ostream &out, const Message &message) {
    out << "time=" << message.get_time() << " | [";
    out << message.get_type_string() << "] ";

    switch (message.get_type()) {
        case (MessageType::NoteOn): {}  // the same as NoteOff
        case (MessageType::NoteOff): {
            out << "channel="   << static_cast<int>(message.get_channel())
                << " pitch="    << static_cast<int>(message.get_pitch())
                << " velocity=" << static_cast<int>(message.get_velocity());
            break;
        };
        case (MessageType::ProgramChange): {
            out << "channel="   << static_cast<int>(message.get_channel())
                << " program="  << static_cast<int>(message.get_program());
            break;
        };
        case (MessageType::ControlChange): {
            out << "channel="           << static_cast<int>(message.get_channel())
                << " control number="   << static_cast<int>(message.get_control_number())
                << " control value="    << static_cast<int>(message.get_control_value());
            break;
        };
        case (MessageType::Meta): {
            out << "(" << message.get_meta_type_string() << ") ";
            switch (message.get_meta_type()) {
                case (MetaType::TrackName): {
                    const auto &data = message.get_meta_value();
                    out << std::string(data.begin(), data.end());
                    break;
                };
                case (MetaType::InstrumentName): {
                    const auto &data = message.get_meta_value();
                    out << std::string(data.begin(), data.end());
                    break;
                };
                case (MetaType::TimeSignature): {
                    const TimeSignature timeSig = message.get_time_signature();
                    out << static_cast<int>(timeSig.numerator) << "/" << static_cast<int>(timeSig.denominator);
                    break;
                };
                case (MetaType::SetTempo): {
                    out << static_cast<int>(message.get_tempo());
                    break;
                };
                case (MetaType::KeySignature): {
                    out << message.get_key_signature().to_string();
                    break;
                }
                case (MetaType::EndOfTrack): {
                    break;
                }
                default: {
                    const auto &data = message.get_meta_value();
                    out << static_cast<int>(message.get_meta_type()) << " value=" << container::to_string(data);
                    break;
                }
            }
            break;
        };
        default: {
            out << "Status code: "  << static_cast<int>(message_attr(message.get_type()).status)
                << " length="       << message.get_data().size();
            break;
        };
    }

    return out;
};

typedef std::vector<Message> Messages;

inline Messages filter_message(const Messages& messages, const std::function<bool(const Message &)> &filter) {
    Messages new_messages;
    new_messages.reserve(messages.size());
    std::copy_if(messages.begin(),
                messages.end(),
                std::back_inserter(new_messages),
                filter);
    new_messages.shrink_to_fit();
    return new_messages;
};

}


namespace track {

const std::string MTRK("MTrk");

class Track {
public:
    message::Messages messages;
    Track() = default;

    // explicit Track(const container::ByteSpan data) {
    Track(const uint8_t *cursor, const size_t size) {
        messages.reserve(size / 3 + 100);
        const uint8_t *bufferEnd = cursor + size;

        uint32_t tickOffset = 0;
        uint8_t prevStatusCode = 0x00;
        size_t prevEventLen = 0;

        while (cursor < bufferEnd) {
            tickOffset += utils::read_variable_length(cursor);

            // Running status
            if ((*cursor) < 0x80) {

                if (!prevEventLen)
                    throw std::ios_base::failure("Corrupted MIDI File.");

                messages.emplace_back(tickOffset, prevStatusCode, cursor, prevEventLen);
            }
            // Meta message
            else if ((*cursor) == 0xFF) {
                prevStatusCode = (*cursor);
                const uint8_t *prevBuffer = cursor;
                cursor += 2;
                prevEventLen = utils::read_variable_length(cursor) + (cursor - prevBuffer);

                if (prevBuffer + prevEventLen > bufferEnd)
                    throw std::ios_base::failure("Unexpected EOF of Meta Event!");

                messages.emplace_back(tickOffset, prevBuffer, prevEventLen);
                if (message::status_to_meta_type(*(prevBuffer + 1)) == message::MetaType::EndOfTrack) {
                    break;
                }
                cursor += prevEventLen - (cursor - prevBuffer);
            }
            // SysEx message
            else if ((*cursor) == 0xF0) {
                prevStatusCode = (*cursor);
                const uint8_t *prevBuffer = cursor;
                cursor += 1;
                prevEventLen = utils::read_variable_length(cursor) + (cursor - prevBuffer);

                if (prevBuffer + prevEventLen > bufferEnd)
                    throw std::ios_base::failure("Unexpected EOF of SysEx Event!");

                messages.emplace_back(tickOffset, prevBuffer, prevEventLen);
                cursor += prevEventLen - (cursor - prevBuffer);
            }
            // Channel message or system common message
            else {
                prevStatusCode = (*cursor);
                prevEventLen = message::message_attr(message::status_to_message_type(*cursor)).length;

                messages.emplace_back(tickOffset, cursor, prevEventLen);
                cursor += prevEventLen;
            }

            if (cursor > bufferEnd) {
                throw std::ios_base::failure("Unexpected EOF in track.");
            }

        }
    };

    explicit Track(message::Messages &&message) {
        this->messages = std::vector(std::move(message));
    };

    message::Message &message(const uint32_t index) {
        return this->messages[index];
    };

    [[nodiscard]] const message::Message &message(const uint32_t index) const {
        return this->messages[index];
    };

    [[nodiscard]] size_t message_num() const {
        return this->messages.size();
    };

    [[nodiscard]] container::Bytes to_bytes() const {
        // Prepare EOT
        static const message::Message _eot = message::Message::EndOfTrack(0);

        // (time, index)
        struct SortHelper {
            uint32_t time;
            size_t index;
            SortHelper(const uint32_t time, const size_t index): time(time), index(index) {};
        };
        std::vector<SortHelper> msgHeaders;
        msgHeaders.reserve(this->messages.size());
        size_t dataLen = 0;

        for (int i = 0; i < this->messages.size(); ++i) {
            if(this->messages[i].get_type() != message::MessageType::Meta ||
                this->messages[i].get_meta_type() != message::MetaType::EndOfTrack) {
                msgHeaders.emplace_back(this->messages[i].get_time(), i);
                dataLen += this->messages[i].get_data().size();
            }
        }

        std::stable_sort(msgHeaders.begin(),
            msgHeaders.end(),
            [](const SortHelper &m1, const SortHelper &m2) {
                return m1.time < m2.time && m1.index < m2.index;
            });

        container::Bytes trackBytes(dataLen + 4 * msgHeaders.size() + 8);

        uint8_t* cursor = trackBytes.data();
        uint32_t prevTime = 0;
        uint8_t prevStatus = 0x00;

        // Write track chunk header
        std::copy(MTRK.begin(), MTRK.end(), cursor);
        cursor += 8;
        for(int i = 0; i < msgHeaders.size(); ++i) {
            const message::Message &thisMsg = this->messages[msgHeaders[i].index];
            utils::write_variable_length(cursor, thisMsg.get_time() - prevTime);
            prevTime = thisMsg.get_time();

            // Running status
            if(!(thisMsg.get_data()[0] == 0xFF ||
                thisMsg.get_data()[0] == 0xF0 ||
                thisMsg.get_data()[0] == 0xF7) &&
                thisMsg.get_data()[0] == prevStatus) {
                std::copy(thisMsg.get_data().begin() + 1, thisMsg.get_data().end(), cursor);
                cursor += thisMsg.get_data().size() - 1;
            }
            else {
                std::copy(thisMsg.get_data().begin(), thisMsg.get_data().end(), cursor);
                cursor += thisMsg.get_data().size();
            }
            prevStatus = thisMsg.get_data()[0];
        }
        // Write EOT
        utils::write_variable_length(cursor, 1);
        std::copy(_eot.get_data().begin(), _eot.get_data().end(), cursor);
        cursor += _eot.get_data().size();

        // Write track chunk length
        utils::write_msb_bytes(trackBytes.data() + 4, cursor - trackBytes.data() - 8, 4);

        trackBytes.resize(cursor - trackBytes.data());

        return trackBytes;
    };

};

inline std::ostream &operator<<(std::ostream &out, const Track &track) {
    for (int j = 0; j < track.message_num(); ++j) {
        out << track.message(j) << std::endl;
    }

    return out;
};

typedef std::vector<Track> Tracks;

}


namespace file {

const std::string MTHD("MThd");

#define MIDI_FORMAT                       \
    MIDI_FORMAT_MEMBER(SingleTrack, 0)    \
    MIDI_FORMAT_MEMBER(MultiTrack, 1)     \
    MIDI_FORMAT_MEMBER(MultiSong, 2)      \

enum class MidiFormat {
#define MIDI_FORMAT_MEMBER(type, status) type = status,
    MIDI_FORMAT
#undef MIDI_FORMAT_MEMBER
};

inline const std::string &format_to_string(const MidiFormat &format) {
    static const std::string formats[] = {
#define MIDI_FORMAT_MEMBER(type, status) #type,
        MIDI_FORMAT
#undef MIDI_FORMAT_MEMBER
    };

    return formats[static_cast<int>(format)];
};

inline MidiFormat read_midiformat(const uint16_t data) {
    switch (data) {
#define MIDI_FORMAT_MEMBER(type, status) case status: return MidiFormat::type;
        MIDI_FORMAT
#undef MIDI_FORMAT_MEMBER
        default: throw std::ios_base::failure("Invaild midi format!");
    }
};

class MidiFile {
public:
    MidiFormat format;
    uint16_t divisionType: 1;
    union {
        struct {
            uint16_t ticksPerQuarter: 15;
        };
        struct {
            uint16_t negativeSmpte: 7;
            uint16_t ticksPerFrame: 8;
        };
    };
    track::Tracks tracks;

    // MidiFile() = default;

    explicit MidiFile(const uint8_t* const data, const size_t size) {
        if (size < 4)
            throw std::ios_base::failure("Invaild midi file!");

        const uint8_t* cursor = data;
        const uint8_t* bufferEnd = cursor + size;

        if (!(std::string(reinterpret_cast<const char*>(cursor), 4) == MTHD &&
              utils::read_msb_bytes(cursor + 4, 4) == 6
        ))
            throw std::ios_base::failure("Invaild midi file!");

        this->format = read_midiformat(utils::read_msb_bytes(cursor + 8, 2));
        const uint16_t trackNum = utils::read_msb_bytes(cursor + 10, 2);
        this->divisionType = ((*(cursor + 12)) & 0x80) >> 7;
        this->ticksPerQuarter = (((*(cursor + 12)) & 0x7F) << 8) + (*(cursor + 13));

        cursor += 14;
        tracks.reserve(trackNum);
        for (int i = 0; i < trackNum; ++i) {
            // Skip unknown chunk
            while(std::string(reinterpret_cast<const char*>(cursor), 4) != track::MTRK) {
                const size_t chunkLen = utils::read_msb_bytes(cursor + 4, 4);
                cursor += (8 + chunkLen);
            }

            const size_t chunkLen = utils::read_msb_bytes(cursor + 4, 4);

            if (cursor + chunkLen + 8 > bufferEnd)
                throw std::ios_base::failure("Unexpected EOF in file!");

            this->tracks.emplace_back(cursor + 8, chunkLen);
            cursor += (8 + chunkLen);
        }
    };

    explicit MidiFile(const container::Bytes &data) : MidiFile(data.data(), data.size()) {};

    explicit MidiFile(MidiFormat format=MidiFormat::MultiTrack,
                    uint8_t divisionType=0,
                    uint16_t ticksPerQuarter=960) {
        this->format = format;
        this->divisionType = divisionType;
        this->ticksPerQuarter = ticksPerQuarter;
    };

    explicit MidiFile(track::Tracks &&tracks,
                    MidiFormat format=MidiFormat::MultiTrack,
                    uint8_t divisionType=0,
                    uint16_t ticksPerQuarter=960) {
        this->tracks = tracks;
        this->format = format;
        this->divisionType = divisionType;
        this->ticksPerQuarter = ticksPerQuarter;
    };

    explicit MidiFile(const track::Tracks& tracks,
                    MidiFormat format=MidiFormat::MultiTrack,
                    uint8_t divisionType=0,
                    uint16_t ticksPerQuarter=960) {
        this->tracks = track::Tracks(tracks);
        this->format = format;
        this->divisionType = divisionType;
        this->ticksPerQuarter = ticksPerQuarter;
    };

    static MidiFile from_file(const std::string &filepath) {
        FILE *filePtr = fopen(filepath.c_str(), "rb");

        if (!filePtr)
            throw std::ios_base::failure("Reading file failed!");

        fseek(filePtr, 0, SEEK_END);
        const size_t fileLen = ftell(filePtr);

        container::Bytes data(fileLen);
        fseek(filePtr, 0, SEEK_SET);
        fread(data.data(), 1, fileLen, filePtr);
        fclose(filePtr);

        return MidiFile(data.data(), fileLen);
    };

    container::Bytes to_bytes() {
        std::vector<container::Bytes> trackBytes(tracks.size());
        size_t trackByteNum = 0;
        for (auto i = 0; i < tracks.size(); ++i) {
            trackBytes[i] = tracks[i].to_bytes();
            trackByteNum += trackBytes[i].size();
        }

        container::Bytes midiBytes(trackByteNum + 14);

        // Write head
        std::copy(MTHD.begin(), MTHD.end(), midiBytes.begin());
        midiBytes[7] = 0x06;  // Length of head
        midiBytes[9] = static_cast<uint8_t>(format);
        utils::write_msb_bytes(midiBytes.data() + 10, tracks.size(), 2);
        utils::write_msb_bytes(midiBytes.data() + 12, (divisionType << 15) | ticksPerQuarter, 2);

        // Write track
        size_t cursor = 14;
        for (const auto& thisTrackBytes: trackBytes) {
            std::copy(thisTrackBytes.begin(), thisTrackBytes.end(), midiBytes.begin() + static_cast<long long>(cursor));
            cursor += thisTrackBytes.size();
        }

        return midiBytes;
    };

    void write_file(const std::string &filepath) {
        FILE *filePtr = fopen(filepath.c_str(), "wb");

        if (!filePtr)
            throw std::ios_base::failure("Create file failed!");

        const container::Bytes midiBytes = this->to_bytes();
        fwrite(midiBytes.data(), 1, midiBytes.size(), filePtr);
        fclose(filePtr);
    };

    [[nodiscard]] MidiFormat get_format() const {
        return this->format;
    };

    [[nodiscard]] std::string get_format_string() const {
        return format_to_string(this->get_format());
    }

    [[nodiscard]] uint16_t get_division_type() const {
        return this->divisionType;
    };

    [[nodiscard]] uint16_t get_tick_per_quarter() const {
        if (!this->get_division_type()) return this->ticksPerQuarter;
        else {
            std::cerr << "Division type 1 have no tpq." << std::endl;
            return -1;
        };
    };

    [[nodiscard]] uint16_t get_frame_per_second() const {
        return (~(this->negativeSmpte - 1)) & 0x3F;
    };

    [[nodiscard]] uint16_t get_tick_per_second() const {
        if (this->get_division_type()) return this->ticksPerFrame * this->get_frame_per_second();
        else {
            std::cerr << "Division type 0 have no tps." << std::endl;
            return -1;
        };
    };

    track::Track &track(const uint32_t index) {
        return this->tracks[index];
    };

    [[nodiscard]] const track::Track &track(const uint32_t index) const {
        return this->tracks[index];
    };

    [[nodiscard]] size_t track_num() const {
        return this->tracks.size();
    };
};

#undef MIDI_FORMAT

inline std::ostream &operator<<(std::ostream &out, const MidiFile &file) {
    out << "File format: " << file.get_format_string() << std::endl;
    out << "Division:\n" << "    Type: " << file.get_division_type() << std::endl;
    if (file.get_division_type()) {
        out << "    Tick per Second: " << file.get_tick_per_second() << std::endl;
    } else {
        out << "    Tick per Quarter: " << file.get_tick_per_quarter() << std::endl;
    }

    out << std::endl;

    for (int i = 0; i < file.track_num(); ++i) {
        out << "Track " << i << ": " << std::endl;
        out << file.track(i) << std::endl;
    }

    return out;
};

}

}


#endif //MINIMIDI_HPP<|MERGE_RESOLUTION|>--- conflicted
+++ resolved
@@ -204,17 +204,8 @@
 };
 
 inline constexpr std::array<MessageType, 256> _generate_message_type_table() {
-<<<<<<< HEAD
     std::array<MessageType, 256> LUT{};
-    // LUT.fill(MessageType::Unknown);
     for(auto &type : LUT) type = MessageType::Unknown;
-=======
-    std::array<MessageType, 256> LUT;
-    for (int i = 0; i < 256; ++i) {
-        LUT[i] = MessageType::Unknown;
-    }
-
->>>>>>> 5b7d92a5
     for(const auto &msg_attr : MESSAGE_ATTRS) {
         if(msg_attr.status < 0xF0)
             for(auto i = 0; i < 0x10; i++)
