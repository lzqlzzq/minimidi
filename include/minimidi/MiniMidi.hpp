/**
 * @file MiniMidi.hpp
 * @brief A lightweight, header-only MIDI file parser and writer
 * 
 * MiniMidi is a modern C++ library for parsing and writing MIDI files.
 * Features:
 * - Header-only implementation
 * - Zero-cost abstractions
 * - Modern C++ design (C++20)
 * - Small memory footprint with stack-allocated optimization
 * 
 * Core Classes Design:
 * The library provides two approaches for handling MIDI data:
 * 
 * 1. Eager Loading (MidiFile & Track)
 *    - MidiFile: Stores complete MIDI data in memory
 *    - Track: Contains vector of parsed MIDI messages
 *    - Suitable for editing and writing MIDI files
 *    - Higher memory usage but faster repeated access
 * 
 * 2. Lazy Parsing (MidiFileView & TrackView)
 *    - MidiFileView: Provides iterator-based access to MIDI data
 *    - TrackView: Parses MIDI messages on-the-fly
 *    - Ideal for fast one-time reading or memory-constrained scenarios
 *    - Lower memory footprint but requires parsing on each access
 * 
 * The View classes serve as efficient parsers that can be converted
 * to their storage counterparts when needed.
 * 
 * Code Structure:
 * 1. Core Classes
 *    - Message: Base class for all MIDI messages
 *    - Track/TrackView: Container and view for MIDI track data
 *    - MidiHeader: MIDI file header information  
 *    - MidiFile/MidiFileView: Main classes for MIDI file handling
 * 
 * The library provides two complementary approaches for handling MIDI data:
 * - Storage Classes (MidiFile, Track): For editing and manipulation
 * - View Classes (MidiFileView, TrackView): For efficient parsing
 * 
 * 2. Message Types (X-Macro based enums)
 *    - MessageType: MIDI message types (note on/off, etc.)
 *    - MetaType: Meta event types (tempo, time signature, etc.)
 * 
 * 3. Utility Namespaces
 *    - container: Container types and concepts
 *    - utils: Helper functions for MIDI parsing/writing
 *    - lut: Lookup tables for MIDI message types
 * 
 * 4. Implementation Sections
 *    - MIDI Parsing: TrackView and MidiFileView for efficient parsing
 *    - MIDI Writing: Serialization of MIDI data to bytes
 *    - String Formatting: to_string implementations for debugging
 * 
 * The library uses modern C++ features like concepts and templates
 * to provide type-safe and efficient MIDI file handling.
 */

#ifndef MINIMIDI_HPP
#define MINIMIDI_HPP

// used for ignoring warning C4996 (MSCV): 'fopen' was declared deprecated
#ifdef _MSC_VER
#pragma warning(disable : 4996)
#endif

#include <string>
#include <cstdint>
#include <cstddef>
#include <utility>
#include <vector>
#include <iostream>
#include <sstream>
#include <iomanip>
#include <numeric>
#include <cmath>
#include <optional>
#include <memory>
#include "svector.h"

namespace minimidi {

/**
 * @brief Main namespace for the MiniMidi library
 * 
 * Contains all core functionality for parsing, manipulating and writing MIDI files.
 * The library is designed with modern C++ features and emphasizes efficiency through
 * template metaprogramming and zero-cost abstractions.
 */

/**
 * @brief Container types used throughout the library
 * 
 * Defines the basic container types for storing MIDI data:
 * - Bytes: Dynamic array for large MIDI data
 * - SmallBytes: Small size optimized vector of uint8_t
 */
namespace container {
typedef std::vector<uint8_t> Bytes;

// size of SmallBytes is totally 8 bytes on the stack (7 bytes + 1 byte for size)
typedef ankerl::svector<uint8_t, 7> SmallBytes;
}   // namespace container

/**
 * @brief Compile-time type constraints for MIDI data handling
 * 
 * Defines concepts that ensure type safety and proper behavior:
 * - ByteContainer: For storing MIDI data
 * - ByteIterator: For iterating over MIDI bytes
 * - MovableContainer: For efficient container movement
 * - InitializerListConstructible: For convenient message construction
 * - SizeConstructible: For optimized container initialization
 */
namespace concepts {
/**
 * @brief Concept for containers that can store MIDI data
 * 
 * Requirements:
 * - Has begin() and end() iterators
 * - Has size() returning integral type
 * - Elements convertible to uint8_t
 * - Constructible from iterator range
 */
template<typename T>
concept ByteContainer = requires(T a) {
    { a.begin() };
    { a.end() };
    { T(a.begin(), a.end()) };
    { a.size() } -> std::integral;
    { a[0] } -> std::convertible_to<uint8_t>;
};

/**
 * @brief Concept for move-constructible containers
 * 
 * Combines standard move constructibility with movable requirement
 */
template<typename T>
concept MovableContainer = std::is_move_constructible_v<T> && std::movable<T>;

/**
 * @brief Concept for iterators over byte data
 * 
 * Requirements:
 * - Can be dereferenced to uint8_t
 * - Supports increment and addition
 */
template<typename T>
concept ByteIterator = requires(T a) {
    { *a } -> std::convertible_to<uint8_t>;
    { a++ };
    { a + 10 };
};

/**
 * @brief Concept for containers supporting initializer list construction
 */
template<typename T>
concept InitializerListConstructible = requires(T a) {
    { T{0x00, 0x01, 0x02} };
};

/**
 * @brief Concept for containers supporting construction from begin and size
 */
template<typename T>
concept SizeConstructible = requires(T a) {
    { a.begin() };
    { a.size() };
    { T(a.begin(), a.size()) };
};
}   // namespace concepts

// Declarations for Message, Track, TrackView, MidiFileView and MidiFile
enum class MessageType : uint8_t;
enum class MetaType : uint8_t;

/**
 * @brief Base message class for all MIDI messages
 * @tparam T Container type for message data, defaults to SmallBytes
 */
template<concepts::ByteContainer T = container::SmallBytes>
class Message {
protected:
    T m_data;

public:
    uint32_t time{};
    uint8_t  statusByte{};

    /**
     * @brief Default constructor
     */
    Message() = default;

    /**
     * @brief Construct a message from data container
     * @param time Delta time in ticks
     * @param statusByte Status byte including channel
     * @param data Message data bytes
     */
    Message(const uint32_t time, const uint8_t statusByte, const T& data) :
        m_data(data.begin(), data.end()), time(time), statusByte(statusByte) {};

    /**
     * @brief Move construct a message from data container
     * @param time Delta time in ticks
     * @param statusByte Status byte including channel
     * @param data Message data bytes (moved from)
     */
    Message(const uint32_t time, const uint8_t statusByte, T&& data)
        requires concepts::MovableContainer<T>
        : m_data(std::move(data)), time(time), statusByte(statusByte) {};

    /**
     * @brief Construct from iterator range
     * @param time Delta time in ticks
     * @param statusByte Status byte including channel
     * @param begin Start of data range
     * @param end End of data range
     */
    template<concepts::ByteIterator Iter>
    Message(const uint32_t time, const uint8_t statusByte, Iter begin, Iter end) :
        m_data(begin, end), time(time), statusByte(statusByte){};

    /**
     * @brief Construct from iterator and size
     * @param time Delta time in ticks
     * @param statusByte Status byte including channel
     * @param begin Start of data
     * @param size Number of bytes
     */
    template<concepts::ByteIterator Iter>
    Message(const uint32_t time, const uint8_t statusByte, Iter begin, size_t size)
        requires concepts::SizeConstructible<T>
        : m_data(begin, size), time(time), statusByte(statusByte){};

    // constructor from begin and size for container that does not support BeginSizeConstructor
    // like std::vector
    template<concepts::ByteIterator Iter>
    Message(const uint32_t time, const uint8_t statusByte, Iter begin, size_t size)
        requires(!concepts::SizeConstructible<T>)
        : m_data(begin, begin + size), time(time), statusByte(statusByte){};

    // constructor from initializer list
    Message(const uint32_t time, const uint8_t statusByte, std::initializer_list<uint8_t> list) :
        m_data(list), time(time), statusByte(statusByte) {};

    // copy constructor from another message with possibly different data type
    template<typename U>
    explicit Message(const Message<U>& other) :
        m_data(other.data().begin(), other.data().end()), time(other.time),
        statusByte(other.statusByte){};

    Message(const Message& other) :
        m_data(other.m_data.begin(), other.m_data.end()), time(other.time),
        statusByte(other.statusByte) {};

    // move constructor from another message with same data type
    Message(Message&& other) noexcept
        requires concepts::MovableContainer<T>
        : m_data(std::move(other.m_data)), time(other.time), statusByte(other.statusByte) {};

    // Zero Cost Down casting to derived class
    template<template<typename> typename U>
        requires std::is_base_of_v<Message<T>, U<T>>
    [[nodiscard]] const U<T>& cast() const {
        return reinterpret_cast<const U<T>&>(*this);
    }

    template<template<typename> typename U>
        requires std::is_base_of_v<Message<T>, U<T>>
    [[nodiscard]] U<T>& cast() {
        return reinterpret_cast<U<T>&>(*this);
    }

    [[nodiscard]] const T& data() const { return m_data; };

    [[nodiscard]] uint8_t channel() const { return statusByte & 0x0F; };

    [[nodiscard]] MessageType type() const;

    /**
     * @brief Copy assignment operator
     * @param other Message to copy from
     * @return Reference to this message
     * 
     * Performs self-assignment check before copying
     */
    Message& operator=(const Message& other) {
        if (this != &other) {
            m_data = T(other.m_data.begin(), other.m_data.end());
            time = other.time;
            statusByte = other.statusByte;
        }
        return *this;
    }

    /**
     * @brief Move assignment operator
     * @param other Message to move from
     * @return Reference to this message
     * 
     * Performs self-assignment check before moving
     */
    Message& operator=(Message&& other) noexcept
        requires concepts::MovableContainer<T>
    {
        if (this != &other) {
            m_data = std::move(other.m_data);
            time = other.time;
            statusByte = other.statusByte;
        }
        return *this;
    }
};

template<typename T = container::SmallBytes>
using Messages = std::vector<Message<T>>;

/**
 * @brief View class for parsing a single MIDI track
 * @tparam T Container type for messages, defaults to SmallBytes
 * 
 * TrackView provides an iterator interface for parsing MIDI messages
 * from a track's raw data. Messages are parsed on-demand during iteration.
 * 
 * Example usage:
 * @code
 * // Create view from raw track data
 * const uint8_t* track_data = ...;  // Pointer to track chunk data
 * size_t track_size = ...;          // Size of track chunk in bytes
 * TrackView<> view(track_data, track_size);
 * 
 * // Iterate through messages
 * for(const auto& msg : view) {
 *     // Process each message
 *     if(msg.type() == MessageType::NoteOn) {
 *         auto& note = msg.cast<NoteOn>();
 *         // Access note parameters: note.pitch(), note.velocity(), note.channel()
 *     }
 * }
 * 
 * // Convert to Track for storage/manipulation
 * Track<> track(view); // Parses all messages at once
 * @endcode
 */
template<typename T = container::SmallBytes>
struct TrackView {
    const uint8_t* cursor = nullptr;
    size_t         size   = 0;

    /**
     * @brief Construct a view over track data
     * @param cursor Pointer to start of track chunk data
     * @param size Size of track chunk in bytes
     */
    TrackView(const uint8_t* cursor, const size_t size) :
        cursor(cursor), size(static_cast<size_t>(size)) {};

    TrackView(const TrackView& other)     = default;
    TrackView(TrackView&& other) noexcept = default;

    class iterator;

    iterator begin() const;
    iterator end() const;

    /**
     * @brief Copy assignment operator
     * @param other TrackView to copy from
     * @return Reference to this view
     * 
     * Performs self-assignment check before copying
     */
    TrackView& operator=(const TrackView& other) {
        if (this != &other) {
            cursor = other.cursor;
            size = other.size;
        }
        return *this;
    }

    /**
     * @brief Move assignment operator
     * @param other TrackView to move from
     * @return Reference to this view
     * 
     * Performs self-assignment check before moving
     */
    TrackView& operator=(TrackView&& other) noexcept {
        if (this != &other) {
            cursor = other.cursor;
            size = other.size;
            other.cursor = nullptr;
            other.size = 0;
        }
        return *this;
    }
};

/**
 * @brief Container class for storing MIDI track data
 * @tparam T Container type for messages, defaults to SmallBytes
 * 
 * Track stores a complete vector of parsed MIDI messages.
 * It can be constructed from a TrackView when persistent
 * storage or message manipulation is needed.
 */
template<typename T = container::SmallBytes>
class Track {
public:
    Messages<T> messages;

    /**
     * @brief Default constructor
     */
    Track() = default;

    /**
     * @brief Move constructor
     */
    Track(Track<T>&& other) noexcept : messages(std::move(other.messages)) {};

    /**
     * @brief Copy constructor
     */
    Track(const Track<T>& other) : messages(other.messages.begin(), other.messages.end()) {};

    /**
     * @brief Construct from raw track data
     * @param cursor Pointer to track chunk data
     * @param size Size of track chunk in bytes
     */
    Track(const uint8_t* cursor, size_t size);

    /**
     * @brief Construct from track view
     * @param view TrackView to parse
     */
    explicit Track(const TrackView<T>& view) : Track(view.cursor, view.size) {};

    /**
     * @brief Construct from message vector
     * @param messages Vector of MIDI messages (moved from)
     */
    explicit Track(Messages<T>&& messages) { this->messages = std::vector(std::move(messages)); };

    auto begin() const { return this->messages.begin(); };
    auto begin() { return this->messages.begin(); };

    auto end() const { return this->messages.end(); };
    auto end() { return this->messages.end(); };

    [[nodiscard]] size_t size() const { return this->messages.size(); };
    [[nodiscard]] size_t message_num() const { return this->messages.size(); };

    Track<T> sort() const;

    /**
     * @brief Copy assignment operator
     * @param other Track to copy from
     * @return Reference to this track
     * 
     * Performs self-assignment check before copying
     */
    Track& operator=(const Track& other) {
        if (this != &other) {
            messages = Messages<T>(other.messages.begin(), other.messages.end());
        }
        return *this;
    }

    /**
     * @brief Move assignment operator
     * @param other Track to move from
     * @return Reference to this track
     * 
     * Performs self-assignment check before moving
     */
    Track& operator=(Track&& other) noexcept {
        if (this != &other) {
            messages = std::move(other.messages);
        }
        return *this;
    }
};

template<typename T = container::SmallBytes>
using Tracks = std::vector<Track<T>>;

enum class MidiFormat : uint8_t;

/**
 * @brief MIDI file header information
 */
class MidiHeader {
protected:
    MidiFormat m_format{};
    uint16_t   m_divisionType : 1 {};

    union {
        struct {
            uint16_t m_ticksPerQuarter : 15;
        };
        struct {
            uint16_t m_negativeSmpte : 7;
            uint16_t m_ticksPerFrame : 8;
        };
    };

public:
    constexpr static size_t HEADER_LENGTH = 14;

    MidiHeader() = default;

    MidiHeader(
        const MidiFormat format, const uint8_t divisionType, const uint16_t ticksPerQuarter
    ) : m_format(format), m_divisionType(divisionType), m_ticksPerQuarter(ticksPerQuarter) {};

    MidiHeader(
        const MidiFormat format,
        const uint8_t    divisionType,
        const uint8_t    negativeSmpte,
        const uint8_t    ticksPerFrame
    ) :
        m_format(format), m_divisionType(divisionType), m_negativeSmpte(negativeSmpte),
        m_ticksPerFrame(ticksPerFrame) {};

    MidiHeader(const uint8_t* data, size_t size);

    [[nodiscard]] MidiFormat format() const { return m_format; };
    [[nodiscard]] uint16_t   division_type() const { return m_divisionType; };
    [[nodiscard]] uint16_t   ticks_per_quarter() const;
    [[nodiscard]] uint16_t   frame_per_second() const;
    [[nodiscard]] uint16_t   ticks_per_frame() const;
    [[nodiscard]] uint16_t   ticks_per_second() const;
};

/**
 * @brief View class for parsing MIDI files with minimal memory usage
 * @tparam T Container type for messages, defaults to SmallBytes
 * 
 * MidiFileView provides an iterator-based interface for parsing MIDI files.
 * It reads track data on-demand without loading the entire file into memory.
 * 
 * Example usage:
 * @code
 * // Read MIDI file data
 * const uint8_t* file_data = ...;  // Pointer to MIDI file data
 * size_t file_size = ...;          // Size of file in bytes
 * 
 * // Create view from raw file data
 * MidiFileView<> view(file_data, file_size);
 * 
 * // Access file properties
 * auto format = view.format();              // MIDI format (0, 1, or 2)
 * auto division = view.division_type();     // Timing division type
 * auto ticks = view.ticks_per_quarter();    // Ticks per quarter note
 * 
 * // Iterate through tracks
 * for(const auto& track_view : view) {
 *     // Each track_view is a TrackView object
 *     for(const auto& msg : track_view) {
 *         // Process each message
 *     }
 * }
 * 
 * // Convert to MidiFile for full access/editing
 * MidiFile<> midi(view); // Parses entire file
 * @endcode
 * 
 * The view classes provide efficient parsing for scenarios where:
 * - Only a subset of messages needs to be processed
 * - Memory usage needs to be minimized
 * - One-time sequential access is sufficient
 */
template<typename T = container::SmallBytes>
struct MidiFileView : public MidiHeader {
    const uint8_t* cursor    = nullptr;
    const uint8_t* bufferEnd = nullptr;
    size_t         trackNum  = 0;

    /**
     * @brief Default constructor
     */
    MidiFileView() = default;

    /**
     * @brief Construct a view over MIDI file data
     * @param data Pointer to MIDI file data
     * @param size Size of file in bytes
     * @throws std::ios_base::failure if header is invalid
     */
    MidiFileView(const uint8_t* data, size_t size);

    /**
     * @brief Construct from byte vector
     * @param data Vector containing MIDI file data
     */
    explicit MidiFileView(const container::Bytes& data) : MidiFileView(data.data(), data.size()) {};

    class iterator;
    iterator begin() const { return iterator(cursor, bufferEnd, trackNum); };
    iterator end() const { return iterator(); };

    size_t track_num() const { return trackNum; };

    /**
     * @brief Copy assignment operator
     * @param other MidiFileView to copy from
     * @return Reference to this view
     * 
     * Performs self-assignment check before copying
     */
    MidiFileView& operator=(const MidiFileView& other) {
        if (this != &other) {
            MidiHeader::operator=(other);
            cursor = other.cursor;
            bufferEnd = other.bufferEnd;
            trackNum = other.trackNum;
        }
        return *this;
    }

    /**
     * @brief Move assignment operator
     * @param other MidiFileView to move from
     * @return Reference to this view
     * 
     * Performs self-assignment check before moving
     */
    MidiFileView& operator=(MidiFileView&& other) noexcept {
        if (this != &other) {
            MidiHeader::operator=(std::move(other));
            cursor = other.cursor;
            bufferEnd = other.bufferEnd;
            trackNum = other.trackNum;
            other.cursor = nullptr;
            other.bufferEnd = nullptr;
            other.trackNum = 0;
        }
        return *this;
    }
};

/**
 * @brief Main class for storing and manipulating MIDI files
 * @tparam T Container type for messages, defaults to SmallBytes
 * 
 * MidiFile stores the complete MIDI data in memory, allowing for
 * editing, sorting, and writing operations. It can be constructed
 * from a MidiFileView when full data access is needed.
 */
template<typename T = container::SmallBytes>
struct MidiFile : public MidiHeader {
    Tracks<T> tracks;

    /**
     * @brief Default constructor
     */
    MidiFile() = default;

    /**
     * @brief Construct from file view
     * @param view MidiFileView to parse
     */
    explicit MidiFile(const MidiFileView<T>& view);

    /**
     * @brief Construct from raw file data
     * @param data Pointer to MIDI file data
     * @param size Size of file in bytes
     */
    MidiFile(const uint8_t* const data, const size_t size);

    /**
     * @brief Construct from byte vector
     * @param data Vector containing MIDI file data
     */
    explicit MidiFile(const container::Bytes& data) : MidiFile(data.data(), data.size()) {};

    /**
     * @brief Construct empty MIDI file
     * @param format MIDI format (0, 1, or 2)
     * @param divisionType Timing division type (0 for ticks per quarter)
     * @param ticksPerQuarter Number of ticks per quarter note
     */
    explicit MidiFile(
        MidiFormat format, 
        uint8_t divisionType = 0, 
        uint16_t ticksPerQuarter = 960
    ) : MidiHeader(format, divisionType, ticksPerQuarter) {};

    /**
     * @brief Construct from tracks (move)
     * @param tracks Vector of tracks to move from
     * @param format MIDI format
     * @param divisionType Timing division type
     * @param ticksPerQuarter Ticks per quarter note
     */
    explicit MidiFile(
        Tracks<T>&& tracks,
        MidiFormat  format,
        uint8_t     divisionType    = 0,
        uint16_t    ticksPerQuarter = 960
    ) : MidiHeader(format, divisionType, ticksPerQuarter), tracks(std::move(tracks)) {};

    /**
     * @brief Construct from tracks (copy)
     * @param tracks Vector of tracks to copy from
     * @param format MIDI format
     * @param divisionType Timing division type
     * @param ticksPerQuarter Ticks per quarter note
     */
    explicit MidiFile(
        const Tracks<T>& tracks,
        MidiFormat       format,
        uint8_t          divisionType    = 0,
        uint16_t         ticksPerQuarter = 960
    ) : MidiHeader(format, divisionType, ticksPerQuarter), tracks(tracks) {};

    /**
     * @brief Load a MIDI file from disk
     * @param filepath Path to the MIDI file
     * @return MidiFile object containing the parsed file
     * @throws std::ios_base::failure if file cannot be opened or parsed
     */
    static MidiFile from_file(const std::string& filepath);

    /**
     * @brief Write MIDI data to a file
     * @param filepath Path where the MIDI file will be written
     * @throws std::ios_base::failure if file cannot be written
     */
    void write_file(const std::string& filepath) const;

    [[nodiscard]] size_t track_num() const { return this->tracks.size(); };
    [[nodiscard]] size_t size() const { return this->tracks.size(); };

    auto begin() const { return this->tracks.begin(); };
    auto begin() { return this->tracks.begin(); };

    auto end() const { return this->tracks.end(); };
    auto end() { return this->tracks.end(); };

    /**
     * @brief Sort (stable) all messages in all tracks by time
     * @return New MidiFile with sorted messages
     */
    MidiFile<T> sort() const;

    /**
     * @brief Convert MIDI data to raw bytes
     * @return Vector of bytes representing the MIDI file
     */
    container::Bytes to_bytes() const;
    container::Bytes to_bytes_sorted() const;

    /**
     * @brief Copy assignment operator
     * @param other MidiFile to copy from
     * @return Reference to this file
     * 
     * Performs self-assignment check before copying
     */
    MidiFile& operator=(const MidiFile& other) {
        if (this != &other) {
            MidiHeader::operator=(other);
            tracks = Tracks<T>(other.tracks.begin(), other.tracks.end());
        }
        return *this;
    }

    /**
     * @brief Move assignment operator
     * @param other MidiFile to move from
     * @return Reference to this file
     * 
     * Performs self-assignment check before moving
     */
    MidiFile& operator=(MidiFile&& other) noexcept {
        if (this != &other) {
            MidiHeader::operator=(std::move(other));
            tracks = std::move(other.tracks);
        }
        return *this;
    }

    /**
     * @brief Copy constructor
     * @param other The MidiFile object to copy from
     * 
     * Performs a deep copy of the MidiHeader base class and tracks member.
     */
    MidiFile(const MidiFile& other) : 
        MidiHeader(other),
        tracks(other.tracks) {}

    /**
     * @brief Move constructor
     * @param other The MidiFile object to move from
     * 
     * Efficiently transfers ownership of resources from other to this object.
     * The moved-from object is left in a valid but unspecified state.
     */
    MidiFile(MidiFile&& other) noexcept :
        MidiHeader(std::move(other)),
        tracks(std::move(other.tracks)) {}
};

/**
 * @brief X-Macro definitions for MIDI message types
 * 
 * Format: MIDI_MESSAGE_TYPE_MEMBER(type, status, length)
 * - type: Enum name for the message type
 * - status: Status byte value (0x80-0xFF)
 * - length: Fixed message length in bytes (1-3, or 65535 for variable length)
 * 
 * Used to generate:
 * - MessageType enum
 * - Status byte lookup table
 * - Message length lookup table
 */
#define MIDI_MESSAGE_TYPE                                   \
    MIDI_MESSAGE_TYPE_MEMBER(Unknown, 0x00, 65535)          \
    MIDI_MESSAGE_TYPE_MEMBER(NoteOff, 0x80, 3)              \
    MIDI_MESSAGE_TYPE_MEMBER(NoteOn, 0x90, 3)               \
    MIDI_MESSAGE_TYPE_MEMBER(PolyphonicAfterTouch, 0xA0, 3) \
    MIDI_MESSAGE_TYPE_MEMBER(ControlChange, 0xB0, 3)        \
    MIDI_MESSAGE_TYPE_MEMBER(ProgramChange, 0xC0, 2)        \
    MIDI_MESSAGE_TYPE_MEMBER(ChannelAfterTouch, 0xD0, 2)    \
    MIDI_MESSAGE_TYPE_MEMBER(PitchBend, 0xE0, 3)            \
    MIDI_MESSAGE_TYPE_MEMBER(SysExStart, 0xF0, 65535)       \
    MIDI_MESSAGE_TYPE_MEMBER(QuarterFrame, 0xF1, 2)         \
    MIDI_MESSAGE_TYPE_MEMBER(SongPositionPointer, 0xF2, 3)  \
    MIDI_MESSAGE_TYPE_MEMBER(SongSelect, 0xF3, 2)           \
    MIDI_MESSAGE_TYPE_MEMBER(TuneRequest, 0xF6, 1)          \
    MIDI_MESSAGE_TYPE_MEMBER(SysExEnd, 0xF7, 1)             \
    MIDI_MESSAGE_TYPE_MEMBER(TimingClock, 0xF8, 1)          \
    MIDI_MESSAGE_TYPE_MEMBER(StartSequence, 0xFA, 1)        \
    MIDI_MESSAGE_TYPE_MEMBER(ContinueSequence, 0xFB, 1)     \
    MIDI_MESSAGE_TYPE_MEMBER(StopSequence, 0xFC, 1)         \
    MIDI_MESSAGE_TYPE_MEMBER(ActiveSensing, 0xFE, 1)        \
    MIDI_MESSAGE_TYPE_MEMBER(Meta, 0xFF, 65535)

/**
 * @brief X-Macro definitions for MIDI meta event types
 * 
 * Format: MIDI_META_TYPE_MEMBER(type, status)
 * - type: Enum name for the meta event type
 * - status: Meta type byte value (0x00-0xFF)
 * 
 * Used to generate:
 * - MetaType enum
 * - Meta type lookup table
 * - String conversion functions
 */
#define MIDI_META_TYPE                                 \
    MIDI_META_TYPE_MEMBER(SequenceNumber, 0x00)        \
    MIDI_META_TYPE_MEMBER(Text, 0x01)                  \
    MIDI_META_TYPE_MEMBER(CopyrightNote, 0x02)         \
    MIDI_META_TYPE_MEMBER(TrackName, 0x03)             \
    MIDI_META_TYPE_MEMBER(InstrumentName, 0x04)        \
    MIDI_META_TYPE_MEMBER(Lyric, 0x05)                 \
    MIDI_META_TYPE_MEMBER(Marker, 0x06)                \
    MIDI_META_TYPE_MEMBER(CuePoint, 0x07)              \
    MIDI_META_TYPE_MEMBER(MIDIChannelPrefix, 0x20)     \
    MIDI_META_TYPE_MEMBER(EndOfTrack, 0x2F)            \
    MIDI_META_TYPE_MEMBER(SetTempo, 0x51)              \
    MIDI_META_TYPE_MEMBER(SMPTEOffset, 0x54)           \
    MIDI_META_TYPE_MEMBER(TimeSignature, 0x58)         \
    MIDI_META_TYPE_MEMBER(KeySignature, 0x59)          \
    MIDI_META_TYPE_MEMBER(SequencerSpecificMeta, 0x7F) \
    MIDI_META_TYPE_MEMBER(Unknown, 0xFF)


enum class MessageType : uint8_t {
#define MIDI_MESSAGE_TYPE_MEMBER(type, status, length) type,
    MIDI_MESSAGE_TYPE
#undef MIDI_MESSAGE_TYPE_MEMBER
};

enum class MetaType : uint8_t {
#define MIDI_META_TYPE_MEMBER(type, status) type = status,
    MIDI_META_TYPE
#undef MIDI_META_TYPE_MEMBER
};

namespace format {
// convert MessageType to string for printing
inline std::string to_string(const MessageType& messageType) {
    switch (messageType) {
#define MIDI_MESSAGE_TYPE_MEMBER(type, status, length) \
    case MessageType::type: return #type;
        MIDI_MESSAGE_TYPE
#undef MIDI_MESSAGE_TYPE_MEMBER
    };
    return "Unknown";
};

// convert MetaType to string for printing
inline std::string to_string(const MetaType& metaType) {
    switch (metaType) {
#define MIDI_META_TYPE_MEMBER(type, status) \
    case (MetaType::type): return #type;
        MIDI_META_TYPE
#undef MIDI_META_TYPE_MEMBER
    };
    return "Unknown";
};
}   // namespace format

/**
 * @brief Lookup tables and conversion utilities for MIDI messages
 * 
 * Provides compile-time lookup tables and conversion functions for MIDI message handling:
 * - Message type/status byte conversion
 * - Message length determination
 * - Meta event type conversion
 * - Channel and status byte manipulation
 * 
 * All tables are generated at compile-time using constexpr functions
 * to ensure zero runtime overhead. The namespace uses X-Macro based
 * enum definitions to maintain consistency between different lookup tables.
 */
namespace lut {
// Define 4 lut arrays for message type, status, length and meta status
static constexpr std::array<uint8_t, 20> MESSAGE_STATUS = {
#define MIDI_MESSAGE_TYPE_MEMBER(type, status, length) status,
    MIDI_MESSAGE_TYPE
#undef MIDI_MESSAGE_TYPE_MEMBER
};

static constexpr std::array<MessageType, 20> MESSAGE_TYPE = {
#define MIDI_MESSAGE_TYPE_MEMBER(type, status, length) MessageType::type,
    MIDI_MESSAGE_TYPE
#undef MIDI_MESSAGE_TYPE_MEMBER
};

static constexpr std::array<uint8_t, 20> MESSAGE_LENGTH = {
#define MIDI_MESSAGE_TYPE_MEMBER(type, status, length) static_cast<uint8_t>(length),
    MIDI_MESSAGE_TYPE
#undef MIDI_MESSAGE_TYPE_MEMBER
};

static constexpr uint8_t META_STATUS[] = {
#define MIDI_META_TYPE_MEMBER(type, status) status,
    MIDI_META_TYPE
#undef MIDI_META_TYPE_MEMBER
};

constexpr std::array<MessageType, 256> _generate_message_type_table() {
    std::array<MessageType, 256> LUT{};
    for (auto& type : LUT) type = MessageType::Unknown;
    for (auto j = 0; j < MESSAGE_STATUS.size(); j++) {
        const auto status = MESSAGE_STATUS[j];
        const auto type   = MESSAGE_TYPE[j];
        if (status < 0xF0)
            for (auto i = 0; i < 0x10; i++) LUT[status | i] = type;
        else
            LUT[status] = type;
    }
    return LUT;
};

constexpr std::array<MetaType, 256> _generate_meta_type_table() {
    std::array<MetaType, 256> LUT{};
    for (auto i = 0; i < 256; i++) {
        switch (i) {
#define MIDI_META_TYPE_MEMBER(type, status) \
    case (status): LUT[i] = MetaType::type; break;
            MIDI_META_TYPE
#undef MIDI_META_TYPE_MEMBER
        default: LUT[i] = MetaType::Unknown;
        }
    }
    return LUT;
};

constexpr auto MESSAGE_TYPE_TABLE = _generate_message_type_table();
constexpr auto META_TYPE_TABLE    = _generate_meta_type_table();

constexpr MessageType to_msg_type(const uint8_t status) {
    return MESSAGE_TYPE_TABLE[static_cast<size_t>(status)];
};

constexpr uint8_t to_msg_status(const MessageType messageType) {
    return MESSAGE_STATUS[static_cast<size_t>(messageType)];
}

constexpr uint8_t get_msg_length(const MessageType messageType) {
    return MESSAGE_LENGTH[static_cast<size_t>(messageType)];
}

constexpr MetaType to_meta_type(const uint8_t status) {
    return META_TYPE_TABLE[static_cast<size_t>(status)];
};

constexpr uint8_t to_meta_status(const MetaType metaType) {
    // return META_STATUS[static_cast<size_t>(metaType)];
    return static_cast<uint8_t>(metaType);
}

constexpr uint8_t to_status_byte(const uint8_t status, const uint8_t channel) {
    return status | channel;
};

constexpr uint8_t to_status_byte(const MessageType type, const uint8_t channel) {
    return to_msg_status(type) | channel;
}

#undef MIDI_MESSAGE_TYPE
#undef MIDI_META_TYPE

}   // namespace lut


/**
 * @brief Utility functions for MIDI data manipulation
 * 
 * Core utilities for MIDI file parsing and writing:
 * - Variable Length Quantity (VLQ) encoding/decoding
 * - Most Significant Byte (MSB) operations
 * - End of Track message handling
 * - Iterator-based data writing
 * 
 * These utilities handle the low-level details of the MIDI file format,
 * ensuring correct byte ordering and data representation.
 */
namespace utils {

/**
 * @brief Read a variable-length quantity from a byte stream
 * @tparam Iter Iterator type for byte stream
 * @param buffer Reference to iterator, will be advanced past the read bytes
 * @return Decoded 32-bit value
 * 
 * Reads a MIDI variable-length quantity, which can be 1-4 bytes long.
 * Each byte uses 7 bits for the value and 1 bit to indicate continuation.
 */
template<concepts::ByteIterator Iter>
uint32_t read_variable_length(Iter& buffer) {
    uint32_t value = 0;
    uint8_t byte;
    
    // Use constant masks for better readability and potential compiler optimization
    constexpr uint8_t CONT_BIT = 0x80;  // Continuation bit mask
    constexpr uint8_t DATA_BITS = 0x7F; // Data bits mask

    // Unroll loop into four independent steps for better performance
    // GCC won't unroll the loop, so we do it manually
    byte = *buffer++;
    value = byte & DATA_BITS;
    if (!(byte & CONT_BIT)) [[likely]] return value;

    byte = *buffer++;
    value = (value << 7) | (byte & DATA_BITS);
    if (!(byte & CONT_BIT)) return value;

    byte = *buffer++;
    value = (value << 7) | (byte & DATA_BITS);
    if (!(byte & CONT_BIT)) return value;

    byte = *buffer++;
    value = (value << 7) | (byte & DATA_BITS);
    
    return value; // Return directly even if MSB is 1, as MIDI spec limits to 4 bytes
};

/**
 * @brief Read a multi-byte value in MSB (Most Significant Byte) order
 * @param buffer Pointer to start of bytes
 * @param length Number of bytes to read
 * @return Combined value as uint64_t
 */
inline uint64_t read_msb_bytes(const uint8_t* buffer, const size_t length) {
    uint64_t res = 0;

    for (auto i = 0; i < length; ++i) {
        res <<= 8;
        res += (*(buffer + i));
    }

    return res;
};

/**
 * @brief Write a value in MSB order to a byte buffer
 * @param buffer Pointer to destination buffer
 * @param value Value to write
 * @param length Number of bytes to write
 */
inline void write_msb_bytes(uint8_t* buffer, const size_t value, const size_t length) {
    for (auto i = 1; i <= length; ++i) {
        *buffer = static_cast<uint8_t>((value >> ((length - i) * 8)) & 0xFF);
        ++buffer;
    }
};

/**
 * @brief Calculate number of bytes needed for a variable-length quantity
 * @param num Value to encode
 * @return Number of bytes needed (1-4)
 */
inline uint8_t calc_variable_length(uint32_t num) {
    if (num < 0x80)
        return 1;
    else if (num < 0x4000)
        return 2;
    else if (num < 0x200000)
        return 3;
    else
        return 4;
};

/**
 * @brief Write a variable-length quantity to a byte buffer
 * @param buffer Reference to buffer pointer, will be advanced
 * @param num Value to encode
 * 
 * Encodes a number using MIDI's variable-length quantity format
 * and writes it to the buffer.
 */
inline void write_variable_length(uint8_t*& buffer, const uint32_t num) {
    const uint8_t byteNum = calc_variable_length(num);

    for (auto i = 0; i < byteNum - 1; ++i) {
        *buffer = (num >> (7 * (byteNum - i - 1))) | 0x80;
        ++buffer;
    }
    *buffer = num & 0x7F;
    ++buffer;
};

/**
 * @brief Write a variable-length quantity to a byte vector
 * @param bytes Vector to append bytes to
 * @param num Value to encode
 */
inline void write_variable_length(container::Bytes& bytes, const uint32_t num) {
    const uint8_t byteNum = calc_variable_length(num);

    for (auto i = 0; i < byteNum - 1; ++i) {
        bytes.emplace_back((num >> (7 * (byteNum - i - 1))) | 0x80);
    }
    bytes.emplace_back(num & 0x7F);
};

/**
 * @brief Copy a range of bytes to a byte vector
 * @tparam Iter Iterator type for source range
 * @param bytes Destination vector
 * @param begin Start of source range
 * @param end End of source range
 */
template<typename Iter>
void write_iter(container::Bytes& bytes, Iter begin, Iter end) {
    bytes.insert(bytes.end(), begin, end);
}

/**
 * @brief Create a SmallBytes container with a variable-length quantity
 * @param num Value to encode
 * @return SmallBytes containing the encoded value
 */
inline container::SmallBytes make_variable_length(uint32_t num) {
    const uint8_t byteNum = calc_variable_length(num);

    container::SmallBytes result(byteNum);
    auto*                 cursor = const_cast<uint8_t*>(result.data());
    write_variable_length(cursor, num);

    return result;
};

/**
 * @brief Write End of Track message to a byte buffer
 * @param cursor Reference to buffer pointer, will be advanced
 * 
 * Writes a complete End of Track meta message, including:
 * - Delta time (1)
 * - Meta event status (0xFF)
 * - End of Track type (0x2F)
 * - Length byte (0x00)
 */
inline void write_eot(uint8_t*& cursor) {
    write_variable_length(cursor, 1);
    *cursor = lut::to_msg_status(MessageType::Meta);
    ++cursor;
    *cursor = lut::to_meta_status(MetaType::EndOfTrack);
    ++cursor;
    *cursor = 0x00;
    ++cursor;
}

/**
 * @brief Write End of Track message to a byte vector
 * @param bytes Vector to append the message to
 */
inline void write_eot(container::Bytes& bytes) {
    write_variable_length(bytes, 1);
    bytes.emplace_back(lut::to_msg_status(MessageType::Meta));
    bytes.emplace_back(lut::to_meta_status(MetaType::EndOfTrack));
    bytes.emplace_back(0x00);
}
}   // namespace utils

template<concepts::ByteContainer T>
MessageType Message<T>::type() const {
    return lut::to_msg_type(statusByte);
}


/**
 * @brief MIDI message type definitions and implementations
 * 
 * Contains all MIDI message classes derived from base Message class:
 * - Common Messages (NoteOn, NoteOff, etc.)
 * - Meta Messages (Tempo, TimeSignature, etc.)
 * 
 * Each message type provides:
 * - Type-safe construction
 * - Convenient accessors for message parameters
 * - Compile-time message type information
 * - Zero-cost downcasting through template specialization
 */
namespace messages {
template<typename T = container::SmallBytes>
class NoteOn : public Message<T> {
public:
    static constexpr auto type   = MessageType::NoteOn;
    static constexpr auto status = lut::to_msg_status(type);

    NoteOn() = default;
    NoteOn(const uint32_t time, const uint8_t channel, const uint8_t pitch, const uint8_t velocity)
        requires concepts::InitializerListConstructible<T>
        : Message<T>(time, lut::to_status_byte(type, channel), {pitch, velocity}) {};

    [[nodiscard]] uint8_t pitch() const { return this->m_data[0]; };
    [[nodiscard]] uint8_t velocity() const { return this->m_data[1]; };
};

template<typename T = container::SmallBytes>
class NoteOff : public Message<T> {
public:
    static constexpr auto type   = MessageType::NoteOff;
    static constexpr auto status = lut::to_msg_status(type);

    NoteOff() = default;
    NoteOff(const uint32_t time, const uint8_t channel, const uint8_t pitch, const uint8_t velocity)
        requires concepts::InitializerListConstructible<T>
        : Message<T>(time, lut::to_status_byte(type, channel), {pitch, velocity}) {};

    [[nodiscard]] uint8_t pitch() const { return this->m_data[0]; };
    [[nodiscard]] uint8_t velocity() const { return this->m_data[1]; };
};

template<typename T = container::SmallBytes>
class ControlChange : public Message<T> {
public:
    static constexpr auto type   = MessageType::ControlChange;
    static constexpr auto status = lut::to_msg_status(type);

    ControlChange() = default;
    ControlChange(
        const uint32_t time,
        const uint8_t  channel,
        const uint8_t  controlNumber,
        const uint8_t  controlValue
    )
        requires concepts::InitializerListConstructible<T>
        : Message<T>(time, lut::to_status_byte(type, channel), {controlNumber, controlValue}) {};

    [[nodiscard]] uint8_t control_number() const { return this->m_data[0]; };
    [[nodiscard]] uint8_t control_value() const { return this->m_data[1]; };
};

template<typename T = container::SmallBytes>
class ProgramChange : public Message<T> {
public:
    static constexpr auto type   = MessageType::ProgramChange;
    static constexpr auto status = lut::to_msg_status(type);

    ProgramChange() = default;
    ProgramChange(const uint32_t time, const uint8_t channel, const uint8_t program) :
        Message<T>(time, lut::to_status_byte(type, channel), {program}) {};

    [[nodiscard]] uint8_t program() const { return this->m_data[0]; };
};

template<typename T = container::SmallBytes>
class SysEx : public Message<T> {
public:
    static constexpr auto type   = MessageType::SysExStart;
    static constexpr auto status = lut::to_msg_status(type);

    SysEx() = default;
    SysEx(const uint32_t time, const T& data) : Message<T>() {
        this->time = time;

        const auto variable_length = utils::calc_variable_length(data.size());
        this->m_data.resize(1 + variable_length + data.size());

        // Write variable length
        auto* cursor = &this->m_data[0];
        utils::write_variable_length(cursor, data.size());

        // Write data
        std::copy(data.begin(), data.end(), cursor);  // Changed from uninitialized_copy
        // Write SysExEnd
        this->m_data[this->m_data.size() - 1] = lut::to_msg_status(MessageType::SysExEnd);
    }
};

template<typename T = container::SmallBytes>
class QuarterFrame : public Message<T> {
public:
    static constexpr auto type   = MessageType::QuarterFrame;
    static constexpr auto status = lut::to_msg_status(type);

    QuarterFrame() = default;
    QuarterFrame(const uint32_t time, const uint8_t type, const uint8_t value)
        requires concepts::InitializerListConstructible<T>
        : Message<T>(time, status, {static_cast<uint8_t>((type << 4) | value)}) {};

    [[nodiscard]] uint8_t frame_type() const { return this->m_data[0] >> 4; };
    [[nodiscard]] uint8_t frame_value() const { return this->m_data[0] & 0x0F; };
};

template<typename T = container::SmallBytes>
class SongPositionPointer : public Message<T> {
public:
    static constexpr auto type   = MessageType::SongPositionPointer;
    static constexpr auto status = lut::to_msg_status(type);

    SongPositionPointer() = default;
    // clang-format off
    SongPositionPointer(const uint32_t time, const uint16_t position)
        requires concepts::InitializerListConstructible<T>: Message<T>(
            time, status,
            {static_cast<uint8_t>(position & 0x7F), static_cast<uint8_t>(position >> 7)}
        ) {};
    // clang-format on

    [[nodiscard]] uint16_t song_position_pointer() const {
        return static_cast<uint16_t>(this->m_data[0] | (this->m_data[1] << 7));
    };
};

template<typename T = container::SmallBytes>
class PitchBend : public Message<T> {
public:
<<<<<<< HEAD
    Message() = default;
    Message(const uint32_t time, const container::SmallBytes &data, bool santize_data = false) {
        this->time = time;
        this->statusByte = data[0];
        this->data.assign(data.begin() + 1, data.end());

        if(santize_data) santize_data_values();
    };

    Message(const uint32_t time, container::SmallBytes &&data, bool santize_data = false) {
        this->time = time;
        this->statusByte = data[0];
        this->data.assign(data.begin() + 1, data.end());

        if(santize_data) santize_data_values();
=======
    static constexpr auto type   = MessageType::PitchBend;
    static constexpr auto status = lut::to_msg_status(type);

    static constexpr int16_t MIN_PITCH_BEND = -8192, MAX_PITCH_BEND = 8191;

    PitchBend() = default;
    // clang-format off
    PitchBend(const uint32_t time, const uint8_t channel, const int16_t value)
        requires concepts::InitializerListConstructible<T>: Message<T>(
            time, lut::to_status_byte(status, channel), {
                static_cast<uint8_t>((value - MIN_PITCH_BEND) & 0x7F),
                static_cast<uint8_t>((value - MIN_PITCH_BEND) >> 7)
            }
        ) {};

    [[nodiscard]] int16_t pitch_bend() const {
        const auto value =
            static_cast<int>(this->m_data[0])
          | static_cast<int>(this->m_data[1]) << 7;
        return value + MIN_PITCH_BEND;
>>>>>>> 75ba26c0
    };
    // clang-format on
};

<<<<<<< HEAD
    Message(const uint32_t time, const uint8_t statusByte, const container::SmallBytes &data, bool santize_data = false) {
        this->time = time;
        this->statusByte = statusByte;
        this->data = data;

        if(santize_data) santize_data_values();
    };

    Message(const uint32_t time, const uint8_t statusByte, container::SmallBytes &&data, bool santize_data = false) {
        this->time = time;
        this->statusByte = statusByte;
        this->data = std::move(data);

        if(santize_data) santize_data_values();
    };

    Message(const uint32_t time, const uint8_t statusByte, const uint8_t *begin, const size_t size, bool santize_data = false):
        time(time), statusByte(statusByte), data(begin, size) {
            if(santize_data) santize_data_values();
        };

    Message(const uint32_t time, const uint8_t *begin, const size_t size, bool santize_data = false):
        time(time), statusByte(*begin), data(begin + 1, size - 1) {
            if(santize_data) santize_data_values();
        };

    void santize_data_values() {
        // Clip the data value under 127
        for(auto &d : this->data) {
            if(d > 127) d = 127;
        }
=======
template<typename T = container::SmallBytes>
struct Meta : Message<T> {
public:  // 添加 public 关键字
    static constexpr auto type   = MessageType::Meta;
    static constexpr auto status = lut::to_msg_status(type);

    Meta() = default;

    explicit Meta(const uint32_t time) : Message<T>{} {
        this->time       = time;
        this->statusByte = status;
    };

    template<typename U>
    Meta(const uint32_t time, const MetaType metaType, const U& metaValue) : Meta(time) {
        // malloc
        const auto variable_length = utils::calc_variable_length(metaValue.size());
        this->m_data.resize(1 + variable_length + metaValue.size());

        // Write meta type
        this->m_data[0] = static_cast<uint8_t>(metaType);
        // Write variable length
        auto* cursor = &this->m_data[1];
        utils::write_variable_length(cursor, metaValue.size());
        // Write meta value
        std::copy(metaValue.begin(), metaValue.end(), cursor);
>>>>>>> 75ba26c0
    };


    [[nodiscard]] MetaType meta_type() const { return lut::to_meta_type(this->m_data[0]); };
    [[nodiscard]] T        meta_value() const {
        auto       cursor          = this->m_data.begin() + 1;
        const auto variable_length = utils::read_variable_length(cursor);
        if (cursor + variable_length > this->m_data.end()) {
            throw std::runtime_error("MiniMidi: Meta value is out of bound");
        }
        return {cursor, cursor + variable_length};
    };
};

template<typename T = container::SmallBytes>
struct SetTempo : Meta<T> {
public:
    static constexpr auto meta_type = MetaType::SetTempo;

    SetTempo() = default;

    SetTempo(const uint32_t time, const uint32_t tempo) : Meta<T>(time) {
        this->m_data
            = {static_cast<uint8_t>(meta_type),
               static_cast<uint8_t>(3),
               static_cast<uint8_t>((tempo >> 16) & 0xFF),
               static_cast<uint8_t>((tempo >> 8) & 0xFF),
               static_cast<uint8_t>(tempo & 0xFF)};
    };

    [[nodiscard]] uint32_t tempo() const { return utils::read_msb_bytes(&this->m_data[2], 3); };
};

template<typename T = container::SmallBytes>
struct TimeSignature : Meta<T> {
public:
    static constexpr auto meta_type = MetaType::TimeSignature;

    TimeSignature() = default;

    TimeSignature(const uint32_t time, const uint8_t numerator, const uint8_t denominator) :
        Meta<T>(time) {
        this->m_data
            = {static_cast<uint8_t>(meta_type),
               static_cast<uint8_t>(4),
               numerator,
               static_cast<uint8_t>(std::log2(denominator)),
               static_cast<uint8_t>(0x18),
               static_cast<uint8_t>(0x08)};
    };

    [[nodiscard]] uint8_t numerator() const { return this->m_data[2]; };
    [[nodiscard]] uint8_t denominator() const { return 1 << this->m_data[3]; };
};

template<typename T = container::SmallBytes>
struct KeySignature : Meta<T> {
public:  // 添加 public 关键字
    static constexpr auto meta_type = MetaType::KeySignature;

    KeySignature() = default;

    KeySignature(const uint32_t time, const int8_t key, const uint8_t tonality) : Meta<T>(time) {
        this->m_data
            = {static_cast<uint8_t>(meta_type),
               static_cast<uint8_t>(2),
               static_cast<uint8_t>(key),
               tonality};
    };

    [[nodiscard]] int8_t  key() const { return this->m_data[2]; };
    [[nodiscard]] uint8_t tonality() const { return this->m_data[3]; };

    [[nodiscard]] std::string name() const {
        constexpr static std::array<const char*, 32> KEYS_NAME
            = {"bC", "bG", "bD", "bA", "bE", "bB", "F", "C", "G", "D", "A", "E", "B", "#F", "#C",
               "bc", "bg", "bd", "ba", "be", "bb", "f", "c", "g", "d", "a", "e", "b", "#f", "#c"};
        return KEYS_NAME.at(key() + 7 + tonality() * 12);
    };
};

template<typename T = container::SmallBytes>
struct SMPTEOffset : Meta<T> {
public:
    static constexpr auto meta_type = MetaType::SMPTEOffset;

    SMPTEOffset() = default;

    SMPTEOffset(
        const uint32_t time,
        const uint8_t  hour,
        const uint8_t  minute,
        const uint8_t  second,
        const uint8_t  frame,
        const uint8_t  subframe
    ) : Meta<T>(time) {
        this->m_data
            = {static_cast<uint8_t>(meta_type),
               static_cast<uint8_t>(5),
               hour,
               minute,
               second,
               frame,
               subframe};
    };

    [[nodiscard]] uint8_t hour() const { return this->m_data[2]; };
    [[nodiscard]] uint8_t minute() const { return this->m_data[3]; };
    [[nodiscard]] uint8_t second() const { return this->m_data[4]; };
    [[nodiscard]] uint8_t frame() const { return this->m_data[5]; };
    [[nodiscard]] uint8_t subframe() const { return this->m_data[6]; };
};

template<typename T = container::SmallBytes>
struct Text : public Meta<T> {
public:
    static constexpr auto meta_type = MetaType::Text;

    Text() = default;

    Text(const uint32_t time, const std::string& text) : Meta<T>(time, meta_type, text) {};
};

template<typename T = container::SmallBytes>
struct TrackName : public Meta<T> {
public:
    static constexpr auto meta_type = MetaType::TrackName;

    TrackName() = default;

    TrackName(const uint32_t time, const std::string& name) : Meta<T>(time, meta_type, name) {};
};

template<typename T = container::SmallBytes>
struct InstrumentName : public Meta<T> {
public:
    static constexpr auto meta_type = MetaType::InstrumentName;

    InstrumentName() = default;

    InstrumentName(const uint32_t time, const std::string& name) :
        Meta<T>(time, meta_type, name) {};
};

template<typename T = container::SmallBytes>
struct Lyric : public Meta<T> {
public:
    static constexpr auto meta_type = MetaType::Lyric;

    Lyric() = default;

    Lyric(const uint32_t time, const std::string& lyric) : Meta<T>(time, meta_type, lyric) {};
};

template<typename T = container::SmallBytes>
struct Marker : public Meta<T> {
public:
    static constexpr auto meta_type = MetaType::Marker;

    Marker() = default;

    Marker(const uint32_t time, const std::string& marker) : Meta<T>(time, meta_type, marker) {};
};

template<typename T = container::SmallBytes>
struct CuePoint : public Meta<T> {
public:
    static constexpr auto meta_type = MetaType::CuePoint;

    CuePoint() = default;

    CuePoint(const uint32_t time, const std::string& cuePoint) :
        Meta<T>(time, meta_type, cuePoint) {};
};

template<typename T = container::SmallBytes>
struct MIDIChannelPrefix : public Meta<T> {
public:
    static constexpr auto meta_type = MetaType::MIDIChannelPrefix;

    MIDIChannelPrefix() = default;

    MIDIChannelPrefix(const uint32_t time, const uint8_t channel) : Meta<T>(time) {
        this->m_data = {static_cast<uint8_t>(meta_type), static_cast<uint8_t>(1), channel};
    };
};

template<typename T = container::SmallBytes>
struct EndOfTrack : public Meta<T> {
public:
    static constexpr auto meta_type = MetaType::EndOfTrack;

    EndOfTrack() = default;

    explicit EndOfTrack(const uint32_t time) : Meta<T>(time) {
        this->m_data = {static_cast<uint8_t>(meta_type), static_cast<uint8_t>(0)};
    };
};
}   // namespace messages

using namespace messages;

constexpr std::string_view MTHD{"MThd", 4};
constexpr std::string_view MTRK{"MTrk", 4};

#define MIDI_FORMAT                    \
    MIDI_FORMAT_MEMBER(SingleTrack, 0) \
    MIDI_FORMAT_MEMBER(MultiTrack, 1)  \
    MIDI_FORMAT_MEMBER(MultiSong, 2)

enum class MidiFormat : uint8_t {
#define MIDI_FORMAT_MEMBER(type, status) type = status,
    MIDI_FORMAT
#undef MIDI_FORMAT_MEMBER
};


namespace format {
inline const std::string& to_string(const MidiFormat& format) {
    static const std::string formats[] = {
#define MIDI_FORMAT_MEMBER(type, status) #type,
        MIDI_FORMAT
#undef MIDI_FORMAT_MEMBER
    };

    return formats[static_cast<int>(format)];
};
}   // namespace format

inline MidiFormat read_midiformat(const uint16_t data) {
    switch (data) {
#define MIDI_FORMAT_MEMBER(type, status) \
    case status: return MidiFormat::type;
        MIDI_FORMAT
#undef MIDI_FORMAT_MEMBER
    default:
        throw std::ios_base::failure(
            "MiniMidi: Invaild midi format (" + std::to_string(data) + ")!"
            + "1 for single track, 2 for multi track, 3 for multi song."
        );
    }
};

#undef MIDI_FORMAT

// MIDI Parser Implementation

namespace details {
class MessageGenerator {
protected:
    const uint8_t* cursor         = nullptr;
    const uint8_t* bufferEnd      = nullptr;
    size_t         prevEventLen   = 0;
    uint32_t       tickOffset     = 0;
    uint8_t        prevStatusCode = 0x00;
    bool           foundEOT       = false;

public:
    MessageGenerator() = default;

    MessageGenerator(const uint8_t* begin, const uint8_t* end) : cursor(begin), bufferEnd(end) {}

    MessageGenerator(const uint8_t* begin, const size_t size) :
        cursor(begin), bufferEnd(begin + static_cast<size_t>(size)) {}

    [[nodiscard]] bool done() const { return cursor >= bufferEnd; }

    template<typename Func>
    void emplace_using(Func f) {
        // check_range();
        tickOffset += utils::read_variable_length(cursor);
        switch (const uint8_t curStatusCode = *cursor; curStatusCode) {
        case 0xF0: return sysex_msg(curStatusCode, f);
        case 0xFF: return meta_msg(curStatusCode, f);
        default: {
            if (curStatusCode < 0x80) {
                return running_status_msg(curStatusCode, f);
            } else {
                return common_msg(curStatusCode, f);
            }
        }
        }
    }


protected:
    void check_range() const {
        if (cursor > bufferEnd) {
            throw std::ios_base::failure(
                "MiniMidi: Unexpected EOF in track! Cursor is " + std::to_string(cursor - bufferEnd)
                + " bytes beyond the end of buffer!"
            );
        }
    }

    template<typename Func>
    void running_status_msg(const uint8_t curStatusCode, Func f) {
        if (!prevEventLen) [[unlikely]] {
            throw std::ios_base::failure(
                "MiniMidi: Unexpected running status! Get status code: "
                + std::to_string(curStatusCode) + " but previous event length is 0!"
            );
        }
        if (cursor + prevEventLen - 1 > bufferEnd) [[unlikely]] {
            throw std::ios_base::failure(
                "MiniMidi: Unexpected EOF in running status! Cursor would be "
                + std::to_string(cursor + prevEventLen - 1 - bufferEnd)
                + " bytes beyond the end of buffer with previous event length "
                + std::to_string(prevEventLen) + "!"
            );
        }
        const auto curCursor = cursor;
        cursor += prevEventLen - 1;
        f(tickOffset, prevStatusCode, curCursor, prevEventLen - 1);
    }

    template<typename Func>
    void sysex_msg(const uint8_t curStatusCode, Func f) {
        prevStatusCode            = curStatusCode;
        const uint8_t* prevBuffer = cursor;

        // Skip status byte
        cursor += 1;
        prevEventLen = utils::read_variable_length(cursor) + (cursor - prevBuffer);

        if (prevBuffer + prevEventLen > bufferEnd) [[unlikely]] {
            throw std::ios_base::failure(
                "MiniMidi: Unexpected EOF in SysEx Event! Cursor would be "
                + std::to_string(cursor + prevEventLen - bufferEnd)
                + " bytes beyond the end of buffer with previous event length "
                + std::to_string(prevEventLen) + "!"
            );
        }
        cursor = prevBuffer + prevEventLen;
        f(tickOffset, *prevBuffer, prevBuffer + 1, prevEventLen - 1);
    }

    template<typename Func>
    void meta_msg(const uint8_t curStatusCode, Func f) {
        // Meta message does not affect running status
        const uint8_t* prevBuffer = cursor;

<<<<<<< HEAD
    // explicit Track(const container::ByteSpan data) {
    Track(const uint8_t *cursor, const size_t size, bool santize_data = false) {
        messages.reserve(size / 3 + 100);
        const uint8_t *bufferEnd = cursor + size;

        uint32_t tickOffset = 0;
        uint8_t prevStatusCode = 0x00;
        size_t prevEventLen = 0;

        while (cursor < bufferEnd) {
            tickOffset += utils::read_variable_length(cursor);
            // Running status
            if (const uint8_t curStatusCode = *cursor; curStatusCode < 0x80) {
                if (!prevEventLen) {
                    throw std::ios_base::failure(
                        "MiniMidi: Unexpected running status! Get status code: "
                        + std::to_string(curStatusCode)
                        + " but previous event length is 0!"
                    );
                }
                if (cursor + prevEventLen - 1 > bufferEnd) {
                    throw std::ios_base::failure(
                        "MiniMidi: Unexpected EOF in running status! Cursor would be "
                        + std::to_string(cursor + prevEventLen - 1 - bufferEnd)
                        + " bytes beyond the end of buffer with previous event length "
                        + std::to_string(prevEventLen) + "!"
                    );
                }
                messages.emplace_back(tickOffset, prevStatusCode, cursor, prevEventLen - 1, santize_data);
                cursor += prevEventLen - 1;
            }
            // Meta message
            else if (curStatusCode == 0xFF) {
                // Meta message does not affect running status
                // prevStatusCode = curStatusCode;
                const uint8_t *prevBuffer = cursor;

                // Skip status byte and meta type byte
                cursor += 2;
                auto eventLen = utils::read_variable_length(cursor) + (cursor - prevBuffer);

                if (prevBuffer + eventLen > bufferEnd) {
                    throw std::ios_base::failure(
                        "MiniMidi: Unexpected EOF in Meta Event! Cursor would be "
                        + std::to_string(cursor + eventLen - bufferEnd)
                        + " bytes beyond the end of buffer with previous event length "
                        + std::to_string(eventLen) + "!"
                    );
                }
                messages.emplace_back(tickOffset, prevBuffer, eventLen, santize_data);

                if (messages.back().get_meta_type() == message::MetaType::EndOfTrack)
                    break;

                cursor = prevBuffer + eventLen;
            }
            // SysEx message
            else if (curStatusCode == 0xF0) {
                prevStatusCode = curStatusCode;
                const uint8_t *prevBuffer = cursor;

                // Skip status byte
                cursor += 1;
                prevEventLen = utils::read_variable_length(cursor) + (cursor - prevBuffer);

                if (prevBuffer + prevEventLen > bufferEnd) {
                    throw std::ios_base::failure(
                        "MiniMidi: Unexpected EOF in SysEx Event! Cursor would be "
                        + std::to_string(cursor + prevEventLen - bufferEnd)
                        + " bytes beyond the end of buffer with previous event length "
                        + std::to_string(prevEventLen) + "!"
                    );
                }
                messages.emplace_back(tickOffset, prevBuffer, prevEventLen, santize_data);
                cursor = prevBuffer + prevEventLen;
            }
            // Channel message or system common message
            else {
                prevStatusCode = curStatusCode;
                prevEventLen = message::message_attr(message::status_to_message_type(curStatusCode)).length;

                if (cursor + prevEventLen > bufferEnd) {
                    throw std::ios_base::failure(
                        "MiniMidi: Unexpected EOF in MIDI Event! Cursor would be "
                        + std::to_string(cursor + prevEventLen - bufferEnd)
                        + " bytes beyond the end of buffer with previous event length "
                        + std::to_string(prevEventLen) + "!"
                    );
                }
                messages.emplace_back(tickOffset, cursor, prevEventLen, santize_data);
                cursor += prevEventLen;
            }
=======
        // Skip status byte and meta type byte
        cursor += 2;
        const auto eventLen = utils::read_variable_length(cursor) + (cursor - prevBuffer);
>>>>>>> 75ba26c0

        if (prevBuffer + eventLen > bufferEnd) [[unlikely]] {
            throw std::ios_base::failure(
                "MiniMidi: Unexpected EOF in Meta Event! Cursor would be "
                + std::to_string(cursor + eventLen - bufferEnd)
                + " bytes beyond the end of buffer with previous event length "
                + std::to_string(eventLen) + "!"
            );
        }
        // The message data does not include the status byte,
        // but the meta type byte is included
        const auto* metaBegin = prevBuffer + 1;
        if (lut::to_meta_type(*metaBegin) == MetaType::EndOfTrack) [[unlikely]] {
            cursor   = bufferEnd;
            foundEOT = true;
            return;
        } else {
            cursor = prevBuffer + eventLen;
        }
        f(tickOffset, *prevBuffer, metaBegin, eventLen - 1);
    }

    template<typename Func>
    void common_msg(const uint8_t curStatusCode, Func f) {
        prevStatusCode = curStatusCode;
        prevEventLen   = lut::get_msg_length(lut::to_msg_type(curStatusCode));

        if (cursor + prevEventLen > bufferEnd) [[unlikely]] {
            throw std::ios_base::failure(
                "MiniMidi: Unexpected EOF in MIDI Event! Cursor would be "
                + std::to_string(cursor + prevEventLen - bufferEnd)
                + " bytes beyond the end of buffer with previous event length "
                + std::to_string(prevEventLen) + "!"
            );
        }
        const auto curCursor = cursor;
        cursor += prevEventLen;
        // f(tickOffset, curStatusCode, curCursor + 1, prevEventLen - 1);
        // prevEventLen - 1 <= 2, and there must be a EndOfTrack after the last event
        f(tickOffset, curStatusCode, curCursor + 1, 2);
    }
};

class TrackGenerator {
    const uint8_t* cursor    = nullptr;
    const uint8_t* bufferEnd = nullptr;
    size_t         trackIdx  = 0;
    size_t         trackNum  = 0;

public:
    TrackGenerator() = default;

    TrackGenerator(const uint8_t* cursor, const uint8_t* bufferEnd, const size_t trackNum) :
        cursor(cursor), bufferEnd(bufferEnd), trackNum(trackNum) {};

    size_t parse_chunk_len() {
        while (std::string_view(reinterpret_cast<const char*>(cursor), 4) != MTRK) {
            const size_t tmpLen = utils::read_msb_bytes(cursor + 4, 4);
            if (cursor + tmpLen + 8 > bufferEnd) [[unlikely]] {
                throw std::ios_base::failure(
                    "MiniMidi: Unexpected EOF in file! Cursor is "
                    + std::to_string(cursor + tmpLen + 8 - bufferEnd)
                    + " bytes beyond the end of buffer with chunk length " + std::to_string(tmpLen)
                    + "!"
                );
            }
            cursor += (8 + tmpLen);
        }
        return utils::read_msb_bytes(cursor + 4, 4);
    }

<<<<<<< HEAD
        std::sort(msgHeaders.begin(),
            msgHeaders.end(),
            std::less<SortHelper>());

        container::Bytes trackBytes(dataLen + 5 * msgHeaders.size() + 12);
=======
    [[nodiscard]] bool done() const { return cursor >= bufferEnd || trackIdx >= trackNum; }
>>>>>>> 75ba26c0

    template<typename T>
    TrackView<T> next() {
        const auto chunkLen = parse_chunk_len();
        const auto view     = TrackView<T>(cursor + 8, chunkLen);
        cursor += (8 + chunkLen);
        ++trackIdx;
        return view;
    }
};
}   // namespace details

template<typename T>
class TrackView<T>::iterator : details::MessageGenerator {
    Message<T> msg;
    bool       finish = false;

public:
    iterator() = default;

    iterator(const uint8_t* cursor, const size_t size) : iterator(cursor, cursor + size) {};
    iterator(const uint8_t* begin, const uint8_t* end) : MessageGenerator(begin, end) {
        advance();
    };

<<<<<<< HEAD
            prevStatus = curStatus;
        }
        // Write EOT
        utils::write_variable_length(cursor, 0);
        *cursor = _eot.get_status_byte();
        ++cursor;
        std::copy(_eot.get_data().begin(), _eot.get_data().end(), cursor);
        cursor += _eot.get_data().size();
=======
    iterator(const iterator& other)     = default;
    iterator(iterator&& other) noexcept = default;
>>>>>>> 75ba26c0

    bool operator==(const iterator&) const { return this->foundEOT; };
    bool operator!=(const iterator&) const { return !this->foundEOT; };

    Message<T>&       operator*() { return msg; };
    const Message<T>& operator*() const { return msg; };

    iterator& operator++() {
        advance();
        return *this;
    };

    void advance() {
        if (!this->done()) [[likely]] {
            this->emplace_using([&](auto... args) {
                std::destroy_at(&msg);
                std::construct_at(&msg, args...);
            });
        } else {
            this->foundEOT = true;
        }
    }
};

template<typename T>
typename TrackView<T>::iterator TrackView<T>::begin() const {
    return {cursor, size};
}

template<typename T>
typename TrackView<T>::iterator TrackView<T>::end() const {
    return {};
}

template<typename T>
Track<T>::Track(const uint8_t* cursor, const size_t size) {
    messages.reserve(size / 3 + 100);
    details::MessageGenerator generator(cursor, size);
    while (!generator.done()) {
        generator.emplace_using([&](auto... args) { messages.emplace_back(args...); });
    }
}

inline MidiHeader::MidiHeader(const uint8_t* data, const size_t size) {
    if (size < HEADER_LENGTH) {   // clang-format off
        throw std::ios_base::failure(
            "MiniMidi: Invaild midi file! File size is less than "
            + std::to_string(HEADER_LENGTH) + "!"
        );   // clang-format on
    }
    const uint8_t* cursor = data;

    // Check file begin with "MThd"
    if (std::string_view(reinterpret_cast<const char*>(cursor), 4) != MTHD) {
        throw std::ios_base::failure("MiniMidi: Invaild midi file! File header is not MThd!");
    }
    if (const auto chunkLen = utils::read_msb_bytes(cursor + 4, 4); chunkLen != 6) {
        throw std::ios_base::failure(
            "MiniMidi: Invaild midi file! The first chunk length is not 6, but "
            + std::to_string(chunkLen) + "!"
        );
    }
    this->m_format          = read_midiformat(utils::read_msb_bytes(cursor + 8, 2));
    this->m_divisionType    = ((*(cursor + 12)) & 0x80) >> 7;
    this->m_ticksPerQuarter = (((*(cursor + 12)) & 0x7F) << 8) + (*(cursor + 13));
}

inline uint16_t MidiHeader::ticks_per_quarter() const {
    if (!m_divisionType) return m_ticksPerQuarter;
    throw std::runtime_error("MiniMidi: Division type is not ticks per quarter!");
}

inline uint16_t MidiHeader::frame_per_second() const {
    if (m_divisionType) return (~(m_negativeSmpte - 1)) & 0x3F;
    ;
    throw std::runtime_error("MiniMidi: Division type is not ticks per frame!");
}

inline uint16_t MidiHeader::ticks_per_frame() const {
    if (m_divisionType) return m_ticksPerFrame;
    throw std::runtime_error("MiniMidi: Division type is not ticks per frame!");
}

inline uint16_t MidiHeader::ticks_per_second() const {
    return ticks_per_frame() * frame_per_second();
}

template<typename T>
class MidiFileView<T>::iterator : details::TrackGenerator {
    std::optional<TrackView<T>> track{};

public:
    iterator() = default;

    iterator(const uint8_t* cursor, const uint8_t* bufferEnd, const size_t trackNum) :
        TrackGenerator(cursor, bufferEnd, trackNum) {
        advance();
    };

    bool operator==(const iterator&) const { return !track.has_value(); };
    bool operator!=(const iterator&) const { return track.has_value(); };

    TrackView<T>&       operator*() { return track.value(); };
    const TrackView<T>& operator*() const { return track.value(); };

    iterator& operator++() {
        advance();
        return *this;
    };

    void advance() {
        if (this->done()) {
            track.reset();
        } else {
            track.emplace(this->next<T>());
        }
    }
};

template<typename T>
MidiFileView<T>::MidiFileView(const uint8_t* data, const size_t size) : MidiHeader(data, size) {
    this->cursor    = data + HEADER_LENGTH;
    this->bufferEnd = data + size;
    this->trackNum  = utils::read_msb_bytes(data + 10, 2);
}

template<typename T>
MidiFile<T>::MidiFile(const uint8_t* data, const size_t size) :
    MidiFile(MidiFileView<T>(data, size)) {}

<<<<<<< HEAD
    explicit MidiFile(const uint8_t* const data, const size_t size, bool santize_data = false) {
        if (size < 4) {
            throw std::ios_base::failure("MiniMidi: Invaild midi file! File size is less than 4!");
        }
        const uint8_t* cursor = data;
        const uint8_t* bufferEnd = cursor + size;
=======
template<typename T>
MidiFile<T>::MidiFile(const MidiFileView<T>& view) : MidiHeader(view) {
    tracks.reserve(view.track_num());
    for (const auto& trackView : view) {
        // trackView could be converted to Track<T> by explicit constructor
        tracks.emplace_back(trackView);
    }
}
>>>>>>> 75ba26c0

template<typename T>
MidiFile<T> MidiFile<T>::from_file(const std::string& filepath) {
    FILE* filePtr = fopen(filepath.c_str(), "rb");

    if (!filePtr) { throw std::ios_base::failure("MiniMidi: Reading file failed (fopen)!"); }
    fseek(filePtr, 0, SEEK_END);
    const size_t fileLen = ftell(filePtr);

    container::Bytes data(fileLen);
    fseek(filePtr, 0, SEEK_SET);
    fread(data.data(), 1, fileLen, filePtr);
    fclose(filePtr);

<<<<<<< HEAD
            this->tracks.emplace_back(cursor + 8, chunkLen, santize_data);
            cursor += (8 + chunkLen);
        }
    };

    explicit MidiFile(const container::Bytes &data, bool santize_data = false) : MidiFile(data.data(), data.size(), santize_data) {};
=======
    return MidiFile<T>(data.data(), fileLen);
};

>>>>>>> 75ba26c0

// MIDI Dump Implementation
template<typename T>
container::Bytes MidiFile<T>::to_bytes() const {
    return sort().to_bytes_sorted();
}

template<typename T>
container::Bytes MidiFile<T>::to_bytes_sorted() const {
    container::Bytes bytes;
    size_t           approx_size = 32;
    for (const auto& track : tracks) { approx_size += track.message_num() * 5 + 16; }
    bytes.reserve(approx_size);

    // Write MIDI HEAD
    bytes.resize(14);
    std::uninitialized_copy(MTHD.begin(), MTHD.end(), bytes.begin());
    bytes[7] = 0x06;
    bytes[9] = static_cast<uint8_t>(format());
    utils::write_msb_bytes(bytes.data() + 10, tracks.size(), 2);
    utils::write_msb_bytes(bytes.data() + 12, (division_type() << 15 | ticks_per_quarter()), 2);

    // Write Msgs for Each Track
    for (const auto& track : tracks) {
        size_t track_begin = bytes.size();
        // Write Track HEAD
        bytes.resize(bytes.size() + 8);
        std::uninitialized_copy(MTRK.begin(), MTRK.end(), bytes.end() - 8);
        // init prev
        uint32_t prevTime   = 0;
        uint8_t  prevStatus = 0x00;
        for (const auto& msg : track.messages) {
            const uint32_t curTime   = msg.time;
            const uint8_t  curStatus = msg.statusByte;
            // 1. write msg variable length
            utils::write_variable_length(bytes, curTime - prevTime);
            prevTime = curTime;
            // 2. write running status

            // clang-format off
            if ((curStatus == 0xFF) || (curStatus == 0xF0) || (curStatus == 0xF7) || (curStatus != prevStatus)) {
                bytes.emplace_back(curStatus);
            }   // clang-format on

            // 3. write msg btyes
            const auto& msg_data = msg.data();
            utils::write_iter(bytes, msg_data.cbegin(), msg_data.cend());
            prevStatus = curStatus;
        }
        // Write EOT
        utils::write_eot(bytes);

<<<<<<< HEAD
    static MidiFile from_file(const std::string &filepath, bool santize_data = false) {
        FILE *filePtr = fopen(filepath.c_str(), "rb");
=======
        // Write track chunk length after MTRK
        utils::write_msb_bytes(bytes.data() + track_begin + 4, bytes.size() - track_begin - 8, 4);
        // Track Writting Finished
    }
    return bytes;
}
>>>>>>> 75ba26c0

template<typename T>
Track<T> Track<T>::sort() const {
    // copy all the messages if the message is not EOT using std::copy_if
    Track<T> sortedTrack;
    sortedTrack.messages.reserve(messages.size());
    std::copy_if(
        messages.begin(),
        messages.end(),
        std::back_inserter(sortedTrack.messages),
        [](const auto& msg) {
            return msg.type() != MessageType::Meta
                   || msg.template cast<Meta>().meta_type() != MetaType::EndOfTrack;
        }
    );

    // Optimization: Check if messages are already sorted before performing sort
    // This avoids unnecessary sorting overhead when messages are already in order
    if (!std::is_sorted(
            sortedTrack.messages.begin(),
            sortedTrack.messages.end(),
            [](const auto& lhs, const auto& rhs) { return (lhs.time) < (rhs.time); }
        )) {
        // Only sort if not already sorted
        std::stable_sort(
            sortedTrack.messages.begin(),
            sortedTrack.messages.end(),
            [](const auto& lhs, const auto& rhs) { return (lhs.time) < (rhs.time); }
        );
    }
    return sortedTrack;
}

template<typename T>
MidiFile<T> MidiFile<T>::sort() const {
    MidiFile<T> sortedFile;
    sortedFile.m_format          = m_format;
    sortedFile.m_divisionType    = m_divisionType;
    sortedFile.m_ticksPerQuarter = m_ticksPerQuarter;
    sortedFile.tracks.reserve(tracks.size());
    for (const auto& track : tracks) { sortedFile.tracks.emplace_back(track.sort()); }
    return sortedFile;
}

<<<<<<< HEAD
        return MidiFile(data.data(), fileLen, santize_data);
    };
=======
template<typename T>
void MidiFile<T>::write_file(const std::string& filepath) const {
    FILE* filePtr = fopen(filepath.c_str(), "wb");
>>>>>>> 75ba26c0

    if (!filePtr) { throw std::ios_base::failure("MiniMidi: Create file failed (fopen)!"); }
    const container::Bytes midiBytes = this->to_bytes();
    fwrite(midiBytes.data(), 1, midiBytes.size(), filePtr);
    fclose(filePtr);
}


namespace format {
// --- MIDI message to_string implementations ---

template<concepts::ByteContainer T>
std::string to_string(const T& data) {
    // show in hex
    std::stringstream ss;
    ss << std::hex << std::setfill('0') << "{ ";
    for (auto& d : data) ss << std::setw(2) << static_cast<int>(d) << " ";
    ss << "}" << std::dec;
    return ss.str();
};

//clang-format off
template<typename T>
std::string to_string(const NoteOn<T>& note) {
    return "NoteOn: channel=" + std::to_string(note.channel()) + " pitch="
           + std::to_string(note.pitch()) + " velocity=" + std::to_string(note.velocity());
}

template<typename T>
std::string to_string(const NoteOff<T>& note) {
    return "NoteOff: channel=" + std::to_string(note.channel()) + " pitch="
           + std::to_string(note.pitch()) + " velocity=" + std::to_string(note.velocity());
}

template<typename T>
std::string to_string(const ProgramChange<T>& pc) {
    return "ProgramChange: channel=" + std::to_string(pc.channel())
           + " program=" + std::to_string(pc.program());
}

template<typename T>
std::string to_string(const ControlChange<T>& cc) {
    return "ControlChange: channel=" + std::to_string(cc.channel())
           + " control number=" + std::to_string(cc.control_number())
           + " control value=" + std::to_string(cc.control_value());
}
//clang-format on

// --- Meta message to_string implementations ---

template<typename T>
std::string to_string(const TrackName<T>& meta) {
    const auto& data = meta.meta_value();
    return std::string(data.begin(), data.end());
}

template<typename T>
std::string to_string(const InstrumentName<T>& meta) {
    const auto& data = meta.meta_value();
    return std::string(data.begin(), data.end());
}

template<typename T>
std::string to_string(const TimeSignature<T>& ts) {
    return std::to_string(ts.numerator()) + "/" + std::to_string(ts.denominator());
}

template<typename T>
std::string to_string(const SetTempo<T>& st) {
    return std::to_string(st.tempo());
}

template<typename T>
std::string to_string(const KeySignature<T>& ks) {
    return ks.name();
}

template<typename T>
static std::string to_string(const EndOfTrack<T>&) {
    return "EndOfTrack";
}

// Meta to_string dispatcher
template<typename T>
std::string to_string(const Meta<T>& meta) {
    std::string output = "Meta: (" + to_string(meta.meta_type()) + ") ";
    switch (meta.meta_type()) {
    case MetaType::TrackName: return output + to_string(meta.template cast<TrackName>());
    case MetaType::InstrumentName: return output + to_string(meta.template cast<InstrumentName>());
    case MetaType::TimeSignature: return output + to_string(meta.template cast<TimeSignature>());
    case MetaType::SetTempo: return output + to_string(meta.template cast<SetTempo>());
    case MetaType::KeySignature: return output + to_string(meta.template cast<KeySignature>());
    case MetaType::EndOfTrack: return output + to_string(meta.template cast<EndOfTrack>());
    default: return output + "value=" + to_string(meta.data());
    }
}

// --- General Message to_string function ---

template<typename T>
std::string to_string(const Message<T>& message) {
    std::string output = "time=" + std::to_string(message.time) + " | ";
    switch (message.type()) {
    case MessageType::NoteOn: return output + to_string(message.template cast<NoteOn>());
    case MessageType::NoteOff: return output + to_string(message.template cast<NoteOff>());
    case MessageType::ProgramChange:
        return output + to_string(message.template cast<ProgramChange>());
    case MessageType::ControlChange:
        return output + to_string(message.template cast<ControlChange>());
    case MessageType::Meta: return output + to_string(message.template cast<Meta>());
    default:
        return output + "Status code: " + std::to_string(lut::to_msg_status(message.type()))
               + " length=" + std::to_string(message.data().size());
    }
}

template<typename T>
std::string to_string(const Track<T>& track) {
    std::stringstream out;
    for (int j = 0; j < track.size(); ++j) {
        out << to_string(track.messages[j]) << std::endl;
    }
    return out.str();
};

template<typename T>
std::string to_string(const MidiFile<T>& file) {
    std::stringstream out;
    out << "File format: " << to_string(file.format()) << std::endl;
    out << "Division:\n"
        << "    Type: " << file.division_type() << std::endl;
    if (file.division_type()) {
        out << "    Tick per Second: " << file.ticks_per_second() << std::endl;
    } else {
        out << "    Tick per Quarter: " << file.ticks_per_quarter() << std::endl;
    }
    out << std::endl;

    for (int i = 0; i < file.track_num(); ++i) {
        out << "Track " << i << ": " << std::endl;
        out << to_string(file.tracks[i]) << std::endl;
    }
    return out.str();
};
}   // namespace format

using namespace format;
}   // namespace minimidi
#endif   // MINIMIDI_HPP<|MERGE_RESOLUTION|>--- conflicted
+++ resolved
@@ -76,6 +76,7 @@
 #include <cmath>
 #include <optional>
 #include <memory>
+#include <type_traits>
 #include "svector.h"
 
 namespace minimidi {
@@ -185,6 +186,16 @@
 protected:
     T m_data;
 
+    void santize_data_values() {
+        using ReferenceType = decltype(*std::begin(m_data));
+        constexpr bool kIsWritable = !std::is_const_v<std::remove_reference_t<ReferenceType>>;
+        if constexpr (kIsWritable) {
+            for (auto& value : m_data) {
+                if (value > 0x7F) value = 0x7F;
+            }
+        }
+    }
+
 public:
     uint32_t time{};
     uint8_t  statusByte{};
@@ -200,8 +211,10 @@
      * @param statusByte Status byte including channel
      * @param data Message data bytes
      */
-    Message(const uint32_t time, const uint8_t statusByte, const T& data) :
-        m_data(data.begin(), data.end()), time(time), statusByte(statusByte) {};
+    Message(const uint32_t time, const uint8_t statusByte, const T& data, bool santize_data = false) :
+        m_data(data.begin(), data.end()), time(time), statusByte(statusByte) {
+        if (santize_data) santize_data_values();
+    };
 
     /**
      * @brief Move construct a message from data container
@@ -209,9 +222,11 @@
      * @param statusByte Status byte including channel
      * @param data Message data bytes (moved from)
      */
-    Message(const uint32_t time, const uint8_t statusByte, T&& data)
+    Message(const uint32_t time, const uint8_t statusByte, T&& data, bool santize_data = false)
         requires concepts::MovableContainer<T>
-        : m_data(std::move(data)), time(time), statusByte(statusByte) {};
+        : m_data(std::move(data)), time(time), statusByte(statusByte) {
+        if (santize_data) santize_data_values();
+    };
 
     /**
      * @brief Construct from iterator range
@@ -221,8 +236,10 @@
      * @param end End of data range
      */
     template<concepts::ByteIterator Iter>
-    Message(const uint32_t time, const uint8_t statusByte, Iter begin, Iter end) :
-        m_data(begin, end), time(time), statusByte(statusByte){};
+    Message(const uint32_t time, const uint8_t statusByte, Iter begin, Iter end, bool santize_data = false) :
+        m_data(begin, end), time(time), statusByte(statusByte) {
+        if (santize_data) santize_data_values();
+    };
 
     /**
      * @brief Construct from iterator and size
@@ -232,20 +249,31 @@
      * @param size Number of bytes
      */
     template<concepts::ByteIterator Iter>
-    Message(const uint32_t time, const uint8_t statusByte, Iter begin, size_t size)
+    Message(const uint32_t time, const uint8_t statusByte, Iter begin, size_t size, bool santize_data = false)
         requires concepts::SizeConstructible<T>
-        : m_data(begin, size), time(time), statusByte(statusByte){};
+        : m_data(begin, size), time(time), statusByte(statusByte) {
+        if (santize_data) santize_data_values();
+    };
 
     // constructor from begin and size for container that does not support BeginSizeConstructor
     // like std::vector
     template<concepts::ByteIterator Iter>
-    Message(const uint32_t time, const uint8_t statusByte, Iter begin, size_t size)
+    Message(const uint32_t time, const uint8_t statusByte, Iter begin, size_t size, bool santize_data = false)
         requires(!concepts::SizeConstructible<T>)
-        : m_data(begin, begin + size), time(time), statusByte(statusByte){};
+        : m_data(begin, begin + size), time(time), statusByte(statusByte) {
+        if (santize_data) santize_data_values();
+    };
 
     // constructor from initializer list
-    Message(const uint32_t time, const uint8_t statusByte, std::initializer_list<uint8_t> list) :
-        m_data(list), time(time), statusByte(statusByte) {};
+    Message(
+        const uint32_t time,
+        const uint8_t  statusByte,
+        std::initializer_list<uint8_t> list,
+        bool santize_data = false
+    ) :
+        m_data(list), time(time), statusByte(statusByte) {
+        if (santize_data) santize_data_values();
+    };
 
     // copy constructor from another message with possibly different data type
     template<typename U>
@@ -433,13 +461,14 @@
      * @param cursor Pointer to track chunk data
      * @param size Size of track chunk in bytes
      */
-    Track(const uint8_t* cursor, size_t size);
+    Track(const uint8_t* cursor, size_t size, bool santize_data = false);
 
     /**
      * @brief Construct from track view
      * @param view TrackView to parse
      */
-    explicit Track(const TrackView<T>& view) : Track(view.cursor, view.size) {};
+    explicit Track(const TrackView<T>& view, bool santize_data = false) :
+        Track(view.cursor, view.size, santize_data) {};
 
     /**
      * @brief Construct from message vector
@@ -666,20 +695,21 @@
      * @brief Construct from file view
      * @param view MidiFileView to parse
      */
-    explicit MidiFile(const MidiFileView<T>& view);
+    explicit MidiFile(const MidiFileView<T>& view, bool santize_data = false);
 
     /**
      * @brief Construct from raw file data
      * @param data Pointer to MIDI file data
      * @param size Size of file in bytes
      */
-    MidiFile(const uint8_t* const data, const size_t size);
+    MidiFile(const uint8_t* const data, const size_t size, bool santize_data = false);
 
     /**
      * @brief Construct from byte vector
      * @param data Vector containing MIDI file data
      */
-    explicit MidiFile(const container::Bytes& data) : MidiFile(data.data(), data.size()) {};
+    explicit MidiFile(const container::Bytes& data, bool santize_data = false) :
+        MidiFile(data.data(), data.size(), santize_data) {};
 
     /**
      * @brief Construct empty MIDI file
@@ -727,7 +757,7 @@
      * @return MidiFile object containing the parsed file
      * @throws std::ios_base::failure if file cannot be opened or parsed
      */
-    static MidiFile from_file(const std::string& filepath);
+    static MidiFile from_file(const std::string& filepath, bool santize_data = false);
 
     /**
      * @brief Write MIDI data to a file
@@ -1352,23 +1382,6 @@
 template<typename T = container::SmallBytes>
 class PitchBend : public Message<T> {
 public:
-<<<<<<< HEAD
-    Message() = default;
-    Message(const uint32_t time, const container::SmallBytes &data, bool santize_data = false) {
-        this->time = time;
-        this->statusByte = data[0];
-        this->data.assign(data.begin() + 1, data.end());
-
-        if(santize_data) santize_data_values();
-    };
-
-    Message(const uint32_t time, container::SmallBytes &&data, bool santize_data = false) {
-        this->time = time;
-        this->statusByte = data[0];
-        this->data.assign(data.begin() + 1, data.end());
-
-        if(santize_data) santize_data_values();
-=======
     static constexpr auto type   = MessageType::PitchBend;
     static constexpr auto status = lut::to_msg_status(type);
 
@@ -1389,44 +1402,10 @@
             static_cast<int>(this->m_data[0])
           | static_cast<int>(this->m_data[1]) << 7;
         return value + MIN_PITCH_BEND;
->>>>>>> 75ba26c0
     };
     // clang-format on
 };
 
-<<<<<<< HEAD
-    Message(const uint32_t time, const uint8_t statusByte, const container::SmallBytes &data, bool santize_data = false) {
-        this->time = time;
-        this->statusByte = statusByte;
-        this->data = data;
-
-        if(santize_data) santize_data_values();
-    };
-
-    Message(const uint32_t time, const uint8_t statusByte, container::SmallBytes &&data, bool santize_data = false) {
-        this->time = time;
-        this->statusByte = statusByte;
-        this->data = std::move(data);
-
-        if(santize_data) santize_data_values();
-    };
-
-    Message(const uint32_t time, const uint8_t statusByte, const uint8_t *begin, const size_t size, bool santize_data = false):
-        time(time), statusByte(statusByte), data(begin, size) {
-            if(santize_data) santize_data_values();
-        };
-
-    Message(const uint32_t time, const uint8_t *begin, const size_t size, bool santize_data = false):
-        time(time), statusByte(*begin), data(begin + 1, size - 1) {
-            if(santize_data) santize_data_values();
-        };
-
-    void santize_data_values() {
-        // Clip the data value under 127
-        for(auto &d : this->data) {
-            if(d > 127) d = 127;
-        }
-=======
 template<typename T = container::SmallBytes>
 struct Meta : Message<T> {
 public:  // 添加 public 关键字
@@ -1453,7 +1432,6 @@
         utils::write_variable_length(cursor, metaValue.size());
         // Write meta value
         std::copy(metaValue.begin(), metaValue.end(), cursor);
->>>>>>> 75ba26c0
     };
 
 
@@ -1796,104 +1774,9 @@
         // Meta message does not affect running status
         const uint8_t* prevBuffer = cursor;
 
-<<<<<<< HEAD
-    // explicit Track(const container::ByteSpan data) {
-    Track(const uint8_t *cursor, const size_t size, bool santize_data = false) {
-        messages.reserve(size / 3 + 100);
-        const uint8_t *bufferEnd = cursor + size;
-
-        uint32_t tickOffset = 0;
-        uint8_t prevStatusCode = 0x00;
-        size_t prevEventLen = 0;
-
-        while (cursor < bufferEnd) {
-            tickOffset += utils::read_variable_length(cursor);
-            // Running status
-            if (const uint8_t curStatusCode = *cursor; curStatusCode < 0x80) {
-                if (!prevEventLen) {
-                    throw std::ios_base::failure(
-                        "MiniMidi: Unexpected running status! Get status code: "
-                        + std::to_string(curStatusCode)
-                        + " but previous event length is 0!"
-                    );
-                }
-                if (cursor + prevEventLen - 1 > bufferEnd) {
-                    throw std::ios_base::failure(
-                        "MiniMidi: Unexpected EOF in running status! Cursor would be "
-                        + std::to_string(cursor + prevEventLen - 1 - bufferEnd)
-                        + " bytes beyond the end of buffer with previous event length "
-                        + std::to_string(prevEventLen) + "!"
-                    );
-                }
-                messages.emplace_back(tickOffset, prevStatusCode, cursor, prevEventLen - 1, santize_data);
-                cursor += prevEventLen - 1;
-            }
-            // Meta message
-            else if (curStatusCode == 0xFF) {
-                // Meta message does not affect running status
-                // prevStatusCode = curStatusCode;
-                const uint8_t *prevBuffer = cursor;
-
-                // Skip status byte and meta type byte
-                cursor += 2;
-                auto eventLen = utils::read_variable_length(cursor) + (cursor - prevBuffer);
-
-                if (prevBuffer + eventLen > bufferEnd) {
-                    throw std::ios_base::failure(
-                        "MiniMidi: Unexpected EOF in Meta Event! Cursor would be "
-                        + std::to_string(cursor + eventLen - bufferEnd)
-                        + " bytes beyond the end of buffer with previous event length "
-                        + std::to_string(eventLen) + "!"
-                    );
-                }
-                messages.emplace_back(tickOffset, prevBuffer, eventLen, santize_data);
-
-                if (messages.back().get_meta_type() == message::MetaType::EndOfTrack)
-                    break;
-
-                cursor = prevBuffer + eventLen;
-            }
-            // SysEx message
-            else if (curStatusCode == 0xF0) {
-                prevStatusCode = curStatusCode;
-                const uint8_t *prevBuffer = cursor;
-
-                // Skip status byte
-                cursor += 1;
-                prevEventLen = utils::read_variable_length(cursor) + (cursor - prevBuffer);
-
-                if (prevBuffer + prevEventLen > bufferEnd) {
-                    throw std::ios_base::failure(
-                        "MiniMidi: Unexpected EOF in SysEx Event! Cursor would be "
-                        + std::to_string(cursor + prevEventLen - bufferEnd)
-                        + " bytes beyond the end of buffer with previous event length "
-                        + std::to_string(prevEventLen) + "!"
-                    );
-                }
-                messages.emplace_back(tickOffset, prevBuffer, prevEventLen, santize_data);
-                cursor = prevBuffer + prevEventLen;
-            }
-            // Channel message or system common message
-            else {
-                prevStatusCode = curStatusCode;
-                prevEventLen = message::message_attr(message::status_to_message_type(curStatusCode)).length;
-
-                if (cursor + prevEventLen > bufferEnd) {
-                    throw std::ios_base::failure(
-                        "MiniMidi: Unexpected EOF in MIDI Event! Cursor would be "
-                        + std::to_string(cursor + prevEventLen - bufferEnd)
-                        + " bytes beyond the end of buffer with previous event length "
-                        + std::to_string(prevEventLen) + "!"
-                    );
-                }
-                messages.emplace_back(tickOffset, cursor, prevEventLen, santize_data);
-                cursor += prevEventLen;
-            }
-=======
         // Skip status byte and meta type byte
         cursor += 2;
         const auto eventLen = utils::read_variable_length(cursor) + (cursor - prevBuffer);
->>>>>>> 75ba26c0
 
         if (prevBuffer + eventLen > bufferEnd) [[unlikely]] {
             throw std::ios_base::failure(
@@ -1965,15 +1848,7 @@
         return utils::read_msb_bytes(cursor + 4, 4);
     }
 
-<<<<<<< HEAD
-        std::sort(msgHeaders.begin(),
-            msgHeaders.end(),
-            std::less<SortHelper>());
-
-        container::Bytes trackBytes(dataLen + 5 * msgHeaders.size() + 12);
-=======
     [[nodiscard]] bool done() const { return cursor >= bufferEnd || trackIdx >= trackNum; }
->>>>>>> 75ba26c0
 
     template<typename T>
     TrackView<T> next() {
@@ -1999,19 +1874,8 @@
         advance();
     };
 
-<<<<<<< HEAD
-            prevStatus = curStatus;
-        }
-        // Write EOT
-        utils::write_variable_length(cursor, 0);
-        *cursor = _eot.get_status_byte();
-        ++cursor;
-        std::copy(_eot.get_data().begin(), _eot.get_data().end(), cursor);
-        cursor += _eot.get_data().size();
-=======
     iterator(const iterator& other)     = default;
     iterator(iterator&& other) noexcept = default;
->>>>>>> 75ba26c0
 
     bool operator==(const iterator&) const { return this->foundEOT; };
     bool operator!=(const iterator&) const { return !this->foundEOT; };
@@ -2047,11 +1911,11 @@
 }
 
 template<typename T>
-Track<T>::Track(const uint8_t* cursor, const size_t size) {
+Track<T>::Track(const uint8_t* cursor, const size_t size, bool santize_data) {
     messages.reserve(size / 3 + 100);
     details::MessageGenerator generator(cursor, size);
     while (!generator.done()) {
-        generator.emplace_using([&](auto... args) { messages.emplace_back(args...); });
+        generator.emplace_using([&](auto... args) { messages.emplace_back(args..., santize_data); });
     }
 }
 
@@ -2139,29 +2003,20 @@
 }
 
 template<typename T>
-MidiFile<T>::MidiFile(const uint8_t* data, const size_t size) :
-    MidiFile(MidiFileView<T>(data, size)) {}
-
-<<<<<<< HEAD
-    explicit MidiFile(const uint8_t* const data, const size_t size, bool santize_data = false) {
-        if (size < 4) {
-            throw std::ios_base::failure("MiniMidi: Invaild midi file! File size is less than 4!");
-        }
-        const uint8_t* cursor = data;
-        const uint8_t* bufferEnd = cursor + size;
-=======
-template<typename T>
-MidiFile<T>::MidiFile(const MidiFileView<T>& view) : MidiHeader(view) {
+MidiFile<T>::MidiFile(const uint8_t* data, const size_t size, bool santize_data) :
+    MidiFile(MidiFileView<T>(data, size), santize_data) {}
+
+template<typename T>
+MidiFile<T>::MidiFile(const MidiFileView<T>& view, bool santize_data) : MidiHeader(view) {
     tracks.reserve(view.track_num());
     for (const auto& trackView : view) {
         // trackView could be converted to Track<T> by explicit constructor
-        tracks.emplace_back(trackView);
-    }
-}
->>>>>>> 75ba26c0
-
-template<typename T>
-MidiFile<T> MidiFile<T>::from_file(const std::string& filepath) {
+        tracks.emplace_back(trackView, santize_data);
+    }
+}
+
+template<typename T>
+MidiFile<T> MidiFile<T>::from_file(const std::string& filepath, bool santize_data) {
     FILE* filePtr = fopen(filepath.c_str(), "rb");
 
     if (!filePtr) { throw std::ios_base::failure("MiniMidi: Reading file failed (fopen)!"); }
@@ -2173,18 +2028,9 @@
     fread(data.data(), 1, fileLen, filePtr);
     fclose(filePtr);
 
-<<<<<<< HEAD
-            this->tracks.emplace_back(cursor + 8, chunkLen, santize_data);
-            cursor += (8 + chunkLen);
-        }
-    };
-
-    explicit MidiFile(const container::Bytes &data, bool santize_data = false) : MidiFile(data.data(), data.size(), santize_data) {};
-=======
-    return MidiFile<T>(data.data(), fileLen);
-};
-
->>>>>>> 75ba26c0
+    return MidiFile<T>(data.data(), fileLen, santize_data);
+};
+
 
 // MIDI Dump Implementation
 template<typename T>
@@ -2237,17 +2083,12 @@
         // Write EOT
         utils::write_eot(bytes);
 
-<<<<<<< HEAD
-    static MidiFile from_file(const std::string &filepath, bool santize_data = false) {
-        FILE *filePtr = fopen(filepath.c_str(), "rb");
-=======
         // Write track chunk length after MTRK
         utils::write_msb_bytes(bytes.data() + track_begin + 4, bytes.size() - track_begin - 8, 4);
         // Track Writting Finished
     }
     return bytes;
 }
->>>>>>> 75ba26c0
 
 template<typename T>
 Track<T> Track<T>::sort() const {
@@ -2292,14 +2133,9 @@
     return sortedFile;
 }
 
-<<<<<<< HEAD
-        return MidiFile(data.data(), fileLen, santize_data);
-    };
-=======
 template<typename T>
 void MidiFile<T>::write_file(const std::string& filepath) const {
     FILE* filePtr = fopen(filepath.c_str(), "wb");
->>>>>>> 75ba26c0
 
     if (!filePtr) { throw std::ios_base::failure("MiniMidi: Create file failed (fopen)!"); }
     const container::Bytes midiBytes = this->to_bytes();
