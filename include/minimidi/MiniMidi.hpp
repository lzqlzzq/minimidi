#ifndef MINIMIDI_HPP
#define MINIMIDI_HPP

// used for ignoring warning C4996 (MSCV): 'fopen' was declared deprecated
#ifdef _MSC_VER
#pragma warning(disable:4996)
#endif

#include<cstdint>
#include<cstddef>
#include<utility>
#include<vector>
#include<string>
#include<iostream>
#include<string>
#include<sstream>
#include<iomanip>
#include<numeric>
#include<cmath>
#include<functional>
#include"svector.h"

namespace minimidi {

namespace container {

typedef std::vector<uint8_t> Bytes;

// size of SmallBytes is totally 8 bytes on the stack (7 bytes + 1 byte for size)
typedef ankerl::svector<uint8_t, 4> SmallBytes;

// to_string func for SmallBytes
inline std::string to_string(const SmallBytes &data) {
    // show in hex
    std::stringstream ss;
    ss << std::hex << std::setfill('0') << "{ ";
    for (auto &d: data)
        ss << std::setw(2) << static_cast<int>(d) << " ";
    ss << "}" << std::dec;
    return ss.str();
};

}

// Here inline is used to avoid obeying the one definition rule (ODR).
inline std::ostream &operator<<(std::ostream &out, const container::Bytes &data) {
    out << std::hex << std::setfill('0') << "{ ";
    for (auto &d: data) {
        out << "0x" << std::setw(2) << static_cast<int>(d) << " ";
    }
    out << "}" << std::dec << std::endl;

    return out;
};

namespace utils {

inline uint32_t read_variable_length(const uint8_t *&buffer) {
    uint32_t value = 0;

    for (auto i = 0; i < 4; ++i) {
        value = (value << 7) + (*buffer & 0x7f);
        if (!(*buffer & 0x80)) break;
        buffer++;
    }

    buffer++;
    return value;
};

inline uint64_t read_msb_bytes(const uint8_t *buffer, size_t length) {
    uint64_t res = 0;

    for (auto i = 0; i < length; ++i) {
        res <<= 8;
        res += (*(buffer + i));
    }

    return res;
};

inline void write_msb_bytes(uint8_t *buffer, size_t value, size_t length) {
    for (auto i = 1; i <= length; ++i) {
        *buffer = static_cast<uint8_t>((value >> ((length - i) * 8)) & 0xFF);
        ++buffer;
    }
};

inline uint8_t calc_variable_length(uint32_t num) {
    if(num < 0x80)
        return 1;
    else if(num < 0x4000)
        return 2;
    else if(num < 0x200000)
        return 3;
    else
        return 4;
};

inline void write_variable_length(uint8_t *&buffer, uint32_t num) {
    const uint8_t byteNum = calc_variable_length(num);

    for(auto i = 0; i < byteNum - 1; ++i) {
        *buffer = (num >> (7 * (byteNum - i - 1))) | 0x80;
        ++buffer;
    }
    *buffer = num & 0x7F;
    ++buffer;
};

inline container::SmallBytes make_variable_length(uint32_t num) {
    const uint8_t byteNum = calc_variable_length(num);

    container::SmallBytes result(byteNum);
    auto* cursor = const_cast<uint8_t*>(result.data());
    write_variable_length(cursor, num);

    return result;
};

}


namespace message {

// (name, status, length)
#define MIDI_MESSAGE_TYPE                                      \
    MIDI_MESSAGE_TYPE_MEMBER(Unknown, 0x00, 65535)             \
    MIDI_MESSAGE_TYPE_MEMBER(NoteOff, 0x80, 3)                 \
    MIDI_MESSAGE_TYPE_MEMBER(NoteOn, 0x90, 3)                  \
    MIDI_MESSAGE_TYPE_MEMBER(PolyphonicAfterTouch, 0xA0, 3)    \
    MIDI_MESSAGE_TYPE_MEMBER(ControlChange, 0xB0, 3)           \
    MIDI_MESSAGE_TYPE_MEMBER(ProgramChange, 0xC0, 2)           \
    MIDI_MESSAGE_TYPE_MEMBER(ChannelAfterTouch, 0xD0, 2)       \
    MIDI_MESSAGE_TYPE_MEMBER(PitchBend, 0xE0, 3)               \
    MIDI_MESSAGE_TYPE_MEMBER(SysExStart, 0xF0, 65535)          \
    MIDI_MESSAGE_TYPE_MEMBER(QuarterFrame, 0xF1, 2)            \
    MIDI_MESSAGE_TYPE_MEMBER(SongPositionPointer, 0xF2, 3)     \
    MIDI_MESSAGE_TYPE_MEMBER(SongSelect, 0xF3, 2)              \
    MIDI_MESSAGE_TYPE_MEMBER(TuneRequest, 0xF6, 1)             \
    MIDI_MESSAGE_TYPE_MEMBER(SysExEnd, 0xF7, 1)                \
    MIDI_MESSAGE_TYPE_MEMBER(TimingClock, 0xF8, 1)             \
    MIDI_MESSAGE_TYPE_MEMBER(StartSequence, 0xFA, 1)           \
    MIDI_MESSAGE_TYPE_MEMBER(ContinueSequence, 0xFB, 1)        \
    MIDI_MESSAGE_TYPE_MEMBER(StopSequence, 0xFC, 1)            \
    MIDI_MESSAGE_TYPE_MEMBER(ActiveSensing, 0xFE, 1)           \
    MIDI_MESSAGE_TYPE_MEMBER(Meta, 0xFF, 65535)                \

// (name, status)
#define MIDI_META_TYPE                                    \
    MIDI_META_TYPE_MEMBER(SequenceNumber, 0x00)           \
    MIDI_META_TYPE_MEMBER(Text, 0x01)                     \
    MIDI_META_TYPE_MEMBER(CopyrightNote, 0x02)            \
    MIDI_META_TYPE_MEMBER(TrackName, 0x03)                \
    MIDI_META_TYPE_MEMBER(InstrumentName, 0x04)           \
    MIDI_META_TYPE_MEMBER(Lyric, 0x05)                    \
    MIDI_META_TYPE_MEMBER(Marker, 0x06)                   \
    MIDI_META_TYPE_MEMBER(CuePoint, 0x07)                 \
    MIDI_META_TYPE_MEMBER(MIDIChannelPrefix, 0x20)        \
    MIDI_META_TYPE_MEMBER(EndOfTrack, 0x2F)               \
    MIDI_META_TYPE_MEMBER(SetTempo, 0x51)                 \
    MIDI_META_TYPE_MEMBER(SMPTEOffset, 0x54)              \
    MIDI_META_TYPE_MEMBER(TimeSignature, 0x58)            \
    MIDI_META_TYPE_MEMBER(KeySignature, 0x59)             \
    MIDI_META_TYPE_MEMBER(SequencerSpecificMeta, 0x7F)    \
    MIDI_META_TYPE_MEMBER(Unknown, 0xFF)    \

constexpr int16_t MIN_PITCHBEND = -8192;
constexpr int16_t MAX_PITCHBEND = 8191;


enum class MessageType {
#define MIDI_MESSAGE_TYPE_MEMBER(type, status, length) type,
    MIDI_MESSAGE_TYPE
#undef MIDI_MESSAGE_TYPE_MEMBER
};

inline std::string message_type_to_string(const MessageType &messageType) {
    switch (messageType) {
#define MIDI_MESSAGE_TYPE_MEMBER(type, status, length) \
        case MessageType::type: return #type;
        MIDI_MESSAGE_TYPE
#undef MIDI_MESSAGE_TYPE_MEMBER
    };

    return "Unknown";
};

typedef struct {
    uint8_t status;
    MessageType type;
    size_t length;
} MessageAttr;

static constexpr MessageAttr MESSAGE_ATTRS[] = {
#define MIDI_MESSAGE_TYPE_MEMBER(type, status, length) {status, MessageType::type, length},
    MIDI_MESSAGE_TYPE
#undef MIDI_MESSAGE_TYPE_MEMBER
};

inline const MessageAttr &message_attr(const MessageType &messageType) {
    return MESSAGE_ATTRS[static_cast<std::underlying_type_t<MessageType>>(messageType)];
};

inline constexpr std::array<MessageType, 256> _generate_message_type_table() {
    std::array<MessageType, 256> LUT{};
    for(auto &type : LUT) type = MessageType::Unknown;
    for(const auto &msg_attr : MESSAGE_ATTRS) {
        if(msg_attr.status < 0xF0)
            for(auto i = 0; i < 0x10; i++)
                LUT[msg_attr.status | i] = msg_attr.type;
        else
            LUT[msg_attr.status] = msg_attr.type;
    }

    return LUT;
};

constexpr auto MESSAGE_TYPE_TABLE = _generate_message_type_table();

inline MessageType status_to_message_type(uint8_t status) {
    return MESSAGE_TYPE_TABLE[static_cast<size_t>(status)];
};

enum class MetaType : uint8_t {
#define MIDI_META_TYPE_MEMBER(type, status) type = status,
    MIDI_META_TYPE
#undef MIDI_META_TYPE_MEMBER
};

inline std::string meta_type_to_string(const MetaType &metaType) {
    switch (metaType) {
#define MIDI_META_TYPE_MEMBER(type, status) \
            case (MetaType::type): return #type;
        MIDI_META_TYPE
#undef MIDI_META_TYPE_MEMBER
    };

    return "Unknown";
};

inline constexpr std::array<MetaType, 256> _generate_meta_type_table() {
    std::array<MetaType, 256> LUT{};
    for(auto i = 0; i < 256; i++) {
        switch(i) {
            #define MIDI_META_TYPE_MEMBER(type, status) \
                        case (status): LUT[i] = MetaType::type; break;
                    MIDI_META_TYPE
            #undef MIDI_META_TYPE_MEMBER
            default: LUT[i] = MetaType::Unknown;
        }
    }

    return LUT;
};

constexpr auto META_TYPE_TABLE = _generate_meta_type_table();

inline MetaType status_to_meta_type(uint8_t status) {
    return META_TYPE_TABLE[static_cast<size_t>(status)];
};

#undef MIDI_MESSAGE_TYPE
#undef MIDI_META_TYPE

typedef struct {
    uint8_t numerator;
    uint8_t denominator;
} TimeSignature;

const std::string KEYS_NAME[] = {"bC", "bG", "bD", "bA", "bE", "bB", "F", "C", "G",
                                 "D", "A", "E", "B", "#F", "#C", "bc", "bg", "bd",
                                 "ba", "be", "bb", "f", "c", "g", "d", "a", "e",
                                 "b", "#f", "#c"};

class KeySignature {
public:
    int8_t key;
    uint8_t tonality;

    KeySignature() = default;
    KeySignature(int8_t key, uint8_t tonality): key(key), tonality(tonality) {};

    [[nodiscard]] std::string to_string() const {
        return KEYS_NAME[this->key + 7 + this->tonality * 12];
    };

};

class Message {
    uint32_t time;
    uint8_t statusByte;
    container::SmallBytes data;

public:
    Message(const uint32_t time, const container::SmallBytes &data) {
        this->time = time;
        this->statusByte = data[0];
        this->data.assign(data.begin() + 1, data.end());
    };

    Message(const uint32_t time, container::SmallBytes &&data) {
        this->time = time;
        this->statusByte = data[0];
        this->data.assign(data.begin() + 1, data.end());
    };

    Message(const uint32_t time, const uint8_t statusByte, const container::SmallBytes &data) {
        this->time = time;
        this->statusByte = statusByte;
        this->data = data;
    };

    Message(const uint32_t time, const uint8_t statusByte, container::SmallBytes &&data) {
        this->time = time;
        this->statusByte = statusByte;
        this->data = std::move(data);
    };

    Message(const uint32_t time, const uint8_t statusByte, const uint8_t *begin, const size_t size):
        time(time), statusByte(statusByte), data(begin, size) {};

    Message(const uint32_t time, const uint8_t *begin, const size_t size):
        time(time), statusByte(*begin), data(begin + 1, size - 1) {};

    [[nodiscard]] uint32_t get_time() const { return time; };

    [[nodiscard]] uint8_t get_status_byte() const { return statusByte; };

    [[nodiscard]] const container::SmallBytes &get_data() const { return data; };

    [[nodiscard]] MessageType get_type() const { return status_to_message_type(statusByte); };

    [[nodiscard]] std::string get_type_string() const {
        return message_type_to_string(this->get_type());
    };

    [[nodiscard]] uint8_t get_channel() const { return statusByte & 0x0F; };

    [[nodiscard]] uint8_t get_pitch() const { return data[0]; };

    [[nodiscard]] uint8_t get_velocity() const { return data[1]; };

    [[nodiscard]] uint8_t get_control_number() const { return data[0]; };

    [[nodiscard]] uint8_t get_control_value() const { return data[1]; };

    [[nodiscard]] uint8_t get_program() const { return data[0]; };

    [[nodiscard]] MetaType get_meta_type() const {
        return status_to_meta_type(this->data[0]);
    };

    [[nodiscard]] std::string get_meta_type_string() const {
        return meta_type_to_string(this->get_meta_type());
    }

    [[nodiscard]] container::SmallBytes get_meta_value() const {
        // Clang-Tidy: Avoid repeating the return type from the declaration;
        // use a braced initializer list instead
        return {this->data.begin() + 2, this->data.end()};
    };

    [[nodiscard]] uint32_t get_tempo() const {
        return utils::read_msb_bytes(const_cast<uint8_t *>(this->data.data()) + 2, 3);
    };

    [[nodiscard]] message::TimeSignature get_time_signature() const {
        // Clang-Tidy: Avoid repeating the return type from the declaration;
        // use a braced initializer list instead
        return {data[2], static_cast<uint8_t>(1 << data[3])};
    };

    [[nodiscard]] message::KeySignature get_key_signature() const {
        // Clang-Tidy: Avoid repeating the return type from the declaration;
        // use a braced initializer list instead
        return {static_cast<int8_t>(data[2]), data[3]};
    }

    [[nodiscard]] int16_t get_pitch_bend() const {
        return static_cast<int16_t>(data[0] | (data[1] << 7) + MIN_PITCHBEND);
    };

    [[nodiscard]] uint16_t get_song_position_pointer() const {
        return static_cast<uint16_t>(data[0] | (data[1] << 7));
    };

    [[nodiscard]] uint8_t get_frame_type() const {
        return data[0] >> 4;
    };

    [[nodiscard]] uint8_t get_frame_value() const {
        return data[0] & 0x0F;
    };

        static Message NoteOn(uint32_t time, uint8_t channel, uint8_t pitch, uint8_t velocity) {
        return { time,
            static_cast<uint8_t>(message_attr(MessageType::NoteOn).status | channel),
            container::SmallBytes{pitch, velocity}};
    };

    static Message NoteOff(uint32_t time, uint8_t channel, uint8_t pitch, uint8_t velocity) {
        return { time,
            static_cast<uint8_t>(message_attr(MessageType::NoteOff).status | channel),
            container::SmallBytes{pitch, velocity}};
    };

    static Message ControlChange(uint32_t time, uint8_t channel, uint8_t controlNumber, uint8_t controlValue) {
        return { time,
            static_cast<uint8_t>(message_attr(MessageType::ControlChange).status | channel),
            container::SmallBytes{controlNumber, controlValue}};
    };

    static Message ProgramChange(uint32_t time, uint8_t channel, uint8_t program) {
        return { time,
            static_cast<uint8_t>(message_attr(MessageType::ProgramChange).status | channel),
            container::SmallBytes{program}};
    };

    static Message SysEx(uint32_t time, const container::SmallBytes &data) {
        const size_t lenBytesNum = utils::calc_variable_length(data.size());
        container::SmallBytes buffer(data.size() + lenBytesNum + 1);

        // Write length bytes
        auto *cursor = const_cast<uint8_t*>(buffer.data());
        utils::write_variable_length(cursor, data.size());

        // Write data
        std::copy(data.begin(), data.end(), cursor);

        // Write SysExEnd
        buffer[buffer.size() - 1] = message_attr(MessageType::SysExEnd).status; // 0xF7;

        return { time,
            message_attr(MessageType::SysExStart).status, // 0xF0
            std::move(buffer)};
    };

    static Message SongPositionPointer(uint32_t time, uint16_t position) {
        // the type of position is uint14_t
        return { time,
            message_attr(MessageType::SongPositionPointer).status,
            container::SmallBytes{
                static_cast<uint8_t>(position & 0x7F),
                static_cast<uint8_t>(position >> 7)
            }
        };
    };

    static Message PitchBend(uint32_t time, uint8_t channel, int16_t value ) {
        value -= MIN_PITCHBEND;
        return { time,
            static_cast<uint8_t>(message_attr(MessageType::PitchBend).status | channel),
            container::SmallBytes{
                static_cast<uint8_t>(value & 0x7F),
                static_cast<uint8_t>(value >> 7)
           }
        };
    };

    static Message QuarterFrame(uint32_t time, uint8_t type, uint8_t value) {
        return { time,
            static_cast<uint8_t>(message_attr(MessageType::QuarterFrame).status),
            container::SmallBytes{
                static_cast<uint8_t>((type << 4) | value )
            }
        };
    };

    static Message Meta(uint32_t time, MetaType metaType, const container::SmallBytes &metaValue) {
        const size_t lenBytesNum = utils::calc_variable_length(metaValue.size());
        container::SmallBytes buffer(metaValue.size() + lenBytesNum + 1);

        // Write meta type
        buffer[0] = static_cast<uint8_t>(metaType);

        // Write meta length
        uint8_t* cursor = const_cast<uint8_t*>(buffer.data()) + 1;
        utils::write_variable_length(cursor, metaValue.size());

        // Write meta value
        std::copy(metaValue.begin(), metaValue.end(), cursor);

        return {time,
            message_attr(MessageType::Meta).status, //0xFF;
            std::move(buffer)};
    };

    static Message Meta(uint32_t time, MetaType metaType, const std::string &metaValue) {
        const size_t lenBytesNum = utils::calc_variable_length(metaValue.size());
        container::SmallBytes buffer(metaValue.size() + lenBytesNum + 1);

        // Write meta type
        buffer[0] = static_cast<uint8_t>(metaType);

        // Write meta length
        uint8_t* cursor = const_cast<uint8_t*>(buffer.data()) + 1;
        utils::write_variable_length(cursor, metaValue.size());

        // Write meta value
        std::copy(metaValue.begin(), metaValue.end(), cursor);

        return {time,
            message_attr(MessageType::Meta).status, //0xFF;
            std::move(buffer)};
    };

    static Message Text(const uint32_t time, const std::string &text) {
        return Meta(time, MetaType::Text, text);
    };

    static Message TrackName(const uint32_t time, const std::string &name) {
        return Meta(time, MetaType::TrackName, name);
    };

    static Message InstrumentName(const uint32_t time, const std::string &name) {
        return Meta(time, MetaType::InstrumentName, name);
    };

    static Message Lyric(const uint32_t time, const std::string &lyric) {
        return Meta(time, MetaType::Lyric, lyric);
    };

    static Message Marker(const uint32_t time, const std::string &marker) {
        return Meta(time, MetaType::Marker, marker);
    };

    static Message CuePoint(const uint32_t time, const std::string &cuePoint) {
        return Meta(time, MetaType::CuePoint, cuePoint);
    };

    static Message MIDIChannelPrefix(const uint32_t time, const uint8_t channel) {
        return {time,
            message_attr(MessageType::Meta).status, //0xFF,
            container::SmallBytes{
                static_cast<uint8_t>(message::MetaType::MIDIChannelPrefix), //0x20,
                static_cast<uint8_t>(1),
                channel
            }
        };
    };

    static Message EndOfTrack(const uint32_t time) {
        return {time,
            message_attr(MessageType::Meta).status, //0xFF,
            container::SmallBytes{
                static_cast<uint8_t>(message::MetaType::EndOfTrack), //0x2F,
                static_cast<uint8_t>(0)
            }
        };
    };

    static Message SetTempo(const uint32_t time, const uint32_t tempo) {
        return {time,
            message_attr(MessageType::Meta).status, //0xFF,
            container::SmallBytes{
                static_cast<uint8_t>(message::MetaType::SetTempo), //0x51,
                static_cast<uint8_t>(3),
                static_cast<uint8_t>((tempo >> 16) & 0xFF),
                static_cast<uint8_t>((tempo >> 8) & 0xFF),
                static_cast<uint8_t>(tempo & 0xFF)
            }
        };
    };

    static Message SMPTEOffset(const uint32_t time, const uint8_t hour, const uint8_t minute,const uint8_t second, const uint8_t frame, const uint8_t subframe) {
        return {time,
            message_attr(MessageType::Meta).status, //0xFF,
            container::SmallBytes{
                static_cast<uint8_t>(message::MetaType::SMPTEOffset), //0x54,
                static_cast<uint8_t>(5),
                hour,
                minute,
                second,
                frame,
                subframe
            }
        };
    };

    static Message TimeSignature(const uint32_t time, const uint8_t numerator, const uint8_t denominator) {
        return {time,
            message_attr(MessageType::Meta).status, //0xFF,
            container::SmallBytes{
                static_cast<uint8_t>(message::MetaType::TimeSignature), //0x58,
                static_cast<uint8_t>(4),
                numerator,
                static_cast<uint8_t>(std::log2(denominator)),
                static_cast<uint8_t>(0x18),
                static_cast<uint8_t>(0x08)
            }
        };
    };

    static Message KeySignature(const uint32_t time, const int8_t key, const uint8_t tonality) {
        return {time,
            message_attr(MessageType::Meta).status, //0xFF,
            container::SmallBytes{
                static_cast<uint8_t>(message::MetaType::KeySignature), //0x59,
                static_cast<uint8_t>(2),
                static_cast<uint8_t>(key),
                tonality
            }
        };
    };
};

inline std::ostream &operator<<(std::ostream &out, const Message &message) {
    out << "time=" << message.get_time() << " | [";
    out << message.get_type_string() << "] ";

    switch (message.get_type()) {
        case (MessageType::NoteOn): {}  // the same as NoteOff
        case (MessageType::NoteOff): {
            out << "channel="   << static_cast<int>(message.get_channel())
                << " pitch="    << static_cast<int>(message.get_pitch())
                << " velocity=" << static_cast<int>(message.get_velocity());
            break;
        };
        case (MessageType::ProgramChange): {
            out << "channel="   << static_cast<int>(message.get_channel())
                << " program="  << static_cast<int>(message.get_program());
            break;
        };
        case (MessageType::ControlChange): {
            out << "channel="           << static_cast<int>(message.get_channel())
                << " control number="   << static_cast<int>(message.get_control_number())
                << " control value="    << static_cast<int>(message.get_control_value());
            break;
        };
        case (MessageType::Meta): {
            out << "(" << message.get_meta_type_string() << ") ";
            switch (message.get_meta_type()) {
                case (MetaType::TrackName): {
                    const auto &data = message.get_meta_value();
                    out << std::string(data.begin(), data.end());
                    break;
                };
                case (MetaType::InstrumentName): {
                    const auto &data = message.get_meta_value();
                    out << std::string(data.begin(), data.end());
                    break;
                };
                case (MetaType::TimeSignature): {
                    const TimeSignature timeSig = message.get_time_signature();
                    out << static_cast<int>(timeSig.numerator) << "/" << static_cast<int>(timeSig.denominator);
                    break;
                };
                case (MetaType::SetTempo): {
                    out << static_cast<int>(message.get_tempo());
                    break;
                };
                case (MetaType::KeySignature): {
                    out << message.get_key_signature().to_string();
                    break;
                }
                case (MetaType::EndOfTrack): {
                    break;
                }
                default: {
                    const auto &data = message.get_meta_value();
                    out << static_cast<int>(message.get_meta_type()) << " value=" << container::to_string(data);
                    break;
                }
            }
            break;
        };
        default: {
            out << "Status code: "  << static_cast<int>(message_attr(message.get_type()).status)
                << " length="       << message.get_data().size();
            break;
        };
    }

    return out;
};

typedef std::vector<Message> Messages;

inline Messages filter_message(const Messages& messages, const std::function<bool(const Message &)> &filter) {
    Messages new_messages;
    new_messages.reserve(messages.size());
    std::copy_if(messages.begin(),
                messages.end(),
                std::back_inserter(new_messages),
                filter);
    new_messages.shrink_to_fit();
    return new_messages;
};

}


namespace track {

const std::string MTRK("MTrk");

class Track {
public:
    message::Messages messages;
    Track() = default;

    // explicit Track(const container::ByteSpan data) {
    Track(const uint8_t *cursor, const size_t size) {
        messages.reserve(size / 3 + 100);
        const uint8_t *bufferEnd = cursor + size;

        uint32_t tickOffset = 0;
        uint8_t prevStatusCode = 0x00;
        size_t prevEventLen = 0;

        while (cursor < bufferEnd) {
            tickOffset += utils::read_variable_length(cursor);
            // Running status
<<<<<<< HEAD
            if (curStatusCode < 0x80) {
                if (!prevEventLen) {
                    throw std::ios_base::failure(
                        "MiniMidi: Unexpected running status! Get status code: "
                        + std::to_string(curStatusCode)
                        + " but previous event length is 0!"
                    );
                }
                if (cursor + prevEventLen - 1 > bufferEnd) {
                    throw std::ios_base::failure(
                        "MiniMidi: Unexpected EOF in running status! Cursor would be "
                        + std::to_string(cursor + prevEventLen - 1 - bufferEnd)
                        + " bytes beyond the end of buffer with previous event length "
                        + std::to_string(prevEventLen) + "!"
                    );
                }
=======
            if (const uint8_t curStatusCode = *cursor; curStatusCode < 0x80) {
                if (!prevEventLen)
                    throw std::ios_base::failure("Unexpected running status!");

                if (cursor + prevEventLen - 1 > bufferEnd)
                    throw std::ios_base::failure("Unexpected EOF in running status!");

>>>>>>> 86b59245
                messages.emplace_back(tickOffset, prevStatusCode, cursor, prevEventLen - 1);
                cursor += prevEventLen - 1;
            }
            // Meta message
            else if (curStatusCode == 0xFF) {
                prevStatusCode = curStatusCode;
                const uint8_t *prevBuffer = cursor;

                // Skip status byte and meta type byte
                cursor += 2;
                prevEventLen = utils::read_variable_length(cursor) + (cursor - prevBuffer);

                if (prevBuffer + prevEventLen > bufferEnd) {
                    throw std::ios_base::failure(
                        "MiniMidi: Unexpected EOF in Meta Event! Cursor would be "
                        + std::to_string(cursor + prevEventLen - bufferEnd)
                        + " bytes beyond the end of buffer with previous event length "
                        + std::to_string(prevEventLen) + "!"
                    );
                }
                messages.emplace_back(tickOffset, prevBuffer, prevEventLen);

                if (messages.back().get_meta_type() == message::MetaType::EndOfTrack)
                    break;

                cursor = prevBuffer + prevEventLen;
            }
            // SysEx message
            else if (curStatusCode == 0xF0) {
                prevStatusCode = curStatusCode;
                const uint8_t *prevBuffer = cursor;

                // Skip status byte
                cursor += 1;
                prevEventLen = utils::read_variable_length(cursor) + (cursor - prevBuffer);

                if (prevBuffer + prevEventLen > bufferEnd) {
                    throw std::ios_base::failure(
                        "MiniMidi: Unexpected EOF in SysEx Event! Cursor would be "
                        + std::to_string(cursor + prevEventLen - bufferEnd)
                        + " bytes beyond the end of buffer with previous event length "
                        + std::to_string(prevEventLen) + "!"
                    );
                }
                messages.emplace_back(tickOffset, prevBuffer, prevEventLen);
                cursor = prevBuffer + prevEventLen;
            }
            // Channel message or system common message
            else {
                prevStatusCode = curStatusCode;
                prevEventLen = message::message_attr(message::status_to_message_type(curStatusCode)).length;

                if (cursor + prevEventLen > bufferEnd) {
                    throw std::ios_base::failure(
                        "MiniMidi: Unexpected EOF in MIDI Event! Cursor would be "
                        + std::to_string(cursor + prevEventLen - bufferEnd)
                        + " bytes beyond the end of buffer with previous event length "
                        + std::to_string(prevEventLen) + "!"
                    );
                }
                messages.emplace_back(tickOffset, cursor, prevEventLen);
                cursor += prevEventLen;
            }

            if (cursor > bufferEnd) {
                throw std::ios_base::failure(
                    "MiniMidi: Unexpected EOF in track! Cursor is "
                    + std::to_string(cursor - bufferEnd)
                    + " bytes beyond the end of buffer!"
                );
            }
        }
    };

    explicit Track(message::Messages &&message) {
        this->messages = std::vector(std::move(message));
    };

    message::Message &message(const uint32_t index) {
        return this->messages[index];
    };

    [[nodiscard]] const message::Message &message(const uint32_t index) const {
        return this->messages[index];
    };

    [[nodiscard]] size_t message_num() const {
        return this->messages.size();
    };

    [[nodiscard]] container::Bytes to_bytes() const {
        // Prepare EOT
        static const message::Message _eot = message::Message::EndOfTrack(0);

        // (time, index)
        typedef std::pair<uint32_t, size_t> SortHelper;
        std::vector<SortHelper> msgHeaders;
        msgHeaders.reserve(this->messages.size());
        size_t dataLen = 0;

        for (int i = 0; i < this->messages.size(); ++i) {
            if(this->messages[i].get_type() != message::MessageType::Meta ||
                this->messages[i].get_meta_type() != message::MetaType::EndOfTrack) {
                msgHeaders.emplace_back(this->messages[i].get_time(), i);
                dataLen += this->messages[i].get_data().size();
            }
        }

        std::sort(msgHeaders.begin(),
            msgHeaders.end(),
            std::less<SortHelper>());

        container::Bytes trackBytes(dataLen + 5 * msgHeaders.size() + 8);

        uint8_t* cursor = trackBytes.data();
        uint32_t prevTime = 0;
        uint8_t prevStatus = 0x00;

        // Write track chunk header
        std::copy(MTRK.begin(), MTRK.end(), cursor);
        cursor += 8;
        for(const auto & [tick, idx] : msgHeaders) {
            const message::Message &thisMsg = this->messages[idx];
            const uint32_t curTime = thisMsg.get_time();
            const uint8_t curStatus = thisMsg.get_status_byte();

            utils::write_variable_length(cursor, curTime - prevTime);
            prevTime = curTime;

            // Not running status, write status byte
            if(curStatus == 0xFF ||
                curStatus == 0xF0 ||
                curStatus == 0xF7 ||
                curStatus != prevStatus) {
                *cursor = curStatus;
                ++cursor;
            }
            // Write data bytes
            std::copy(thisMsg.get_data().begin(), thisMsg.get_data().end(), cursor);
            cursor += thisMsg.get_data().size();

            prevStatus = curStatus;
        }
        // Write EOT
        utils::write_variable_length(cursor, 1);
        *cursor = _eot.get_status_byte();
        ++cursor;
        std::copy(_eot.get_data().begin(), _eot.get_data().end(), cursor);
        cursor += _eot.get_data().size();

        // Write track chunk length
        utils::write_msb_bytes(trackBytes.data() + 4, cursor - trackBytes.data() - 8, 4);

        trackBytes.resize(cursor - trackBytes.data());

        return trackBytes;
    };

};

inline std::ostream &operator<<(std::ostream &out, const Track &track) {
    for (int j = 0; j < track.message_num(); ++j) {
        out << track.message(j) << std::endl;
    }

    return out;
};

typedef std::vector<Track> Tracks;

}


namespace file {

const std::string MTHD("MThd");

#define MIDI_FORMAT                       \
    MIDI_FORMAT_MEMBER(SingleTrack, 0)    \
    MIDI_FORMAT_MEMBER(MultiTrack, 1)     \
    MIDI_FORMAT_MEMBER(MultiSong, 2)      \

enum class MidiFormat {
#define MIDI_FORMAT_MEMBER(type, status) type = status,
    MIDI_FORMAT
#undef MIDI_FORMAT_MEMBER
};

inline const std::string &format_to_string(const MidiFormat &format) {
    static const std::string formats[] = {
#define MIDI_FORMAT_MEMBER(type, status) #type,
        MIDI_FORMAT
#undef MIDI_FORMAT_MEMBER
    };

    return formats[static_cast<int>(format)];
};

inline MidiFormat read_midiformat(const uint16_t data) {
    switch (data) {
#define MIDI_FORMAT_MEMBER(type, status) case status: return MidiFormat::type;
        MIDI_FORMAT
#undef MIDI_FORMAT_MEMBER
        default: throw std::ios_base::failure(
            "MiniMidi: Invaild midi format ("
            + std::to_string(data) + ")!"
            + "1 for single track, 2 for multi track, 3 for multi song."
        );
    }
};

class MidiFile {
public:
    MidiFormat format;
    uint16_t divisionType: 1;
    union {
        struct {
            uint16_t ticksPerQuarter: 15;
        };
        struct {
            uint16_t negativeSmpte: 7;
            uint16_t ticksPerFrame: 8;
        };
    };
    track::Tracks tracks;

    // MidiFile() = default;

    explicit MidiFile(const uint8_t* const data, const size_t size) {
        if (size < 4) {
            throw std::ios_base::failure("MiniMidi: Invaild midi file! File size is less than 4!");
        }
        const uint8_t* cursor = data;
        const uint8_t* bufferEnd = cursor + size;

        if (std::string(reinterpret_cast<const char*>(cursor), 4) != MTHD) {
            throw std::ios_base::failure("MiniMidi: Invaild midi file! File header is not MThd!");
        }
        if (const auto chunkLen = utils::read_msb_bytes(cursor + 4, 4); chunkLen != 6) {
            throw std::ios_base::failure(
                "MiniMidi: Invaild midi file! The first chunk length is not 6, but "
                + std::to_string(chunkLen) + "!"
            );
        }
        this->format = read_midiformat(utils::read_msb_bytes(cursor + 8, 2));
        const uint16_t trackNum = utils::read_msb_bytes(cursor + 10, 2);
        this->divisionType = ((*(cursor + 12)) & 0x80) >> 7;
        this->ticksPerQuarter = (((*(cursor + 12)) & 0x7F) << 8) + (*(cursor + 13));

        cursor += 14;
        tracks.reserve(trackNum);
        for (int i = 0; i < trackNum; ++i) {
            // Skip unknown chunk
            while(std::string(reinterpret_cast<const char*>(cursor), 4) != track::MTRK) {
                const size_t chunkLen = utils::read_msb_bytes(cursor + 4, 4);

                if(cursor + chunkLen + 8 > bufferEnd) {
                    throw std::ios_base::failure(
                        "MiniMidi: Unexpected EOF in file! Cursor is "
                        + std::to_string(cursor + chunkLen + 8 - bufferEnd)
                        + " bytes beyond the end of buffer with chunk length "
                        + std::to_string(chunkLen) + "!"
                    );
                }
                cursor += (8 + chunkLen);
            }

            const size_t chunkLen = utils::read_msb_bytes(cursor + 4, 4);

            if (cursor + chunkLen + 8 > bufferEnd) {
                throw std::ios_base::failure(
                    "MiniMidi: Unexpected EOF in file! Cursor is "
                    + std::to_string(cursor + chunkLen + 8 - bufferEnd)
                    + " bytes beyond the end of buffer with chunk length "
                    + std::to_string(chunkLen) + "!"
                );
            }

            this->tracks.emplace_back(cursor + 8, chunkLen);
            cursor += (8 + chunkLen);
        }
    };

    explicit MidiFile(const container::Bytes &data) : MidiFile(data.data(), data.size()) {};

    explicit MidiFile(MidiFormat format=MidiFormat::MultiTrack,
                    uint8_t divisionType=0,
                    uint16_t ticksPerQuarter=960) {
        this->format = format;
        this->divisionType = divisionType;
        this->ticksPerQuarter = ticksPerQuarter;
    };

    explicit MidiFile(track::Tracks &&tracks,
                    MidiFormat format=MidiFormat::MultiTrack,
                    uint8_t divisionType=0,
                    uint16_t ticksPerQuarter=960) {
        this->tracks = tracks;
        this->format = format;
        this->divisionType = divisionType;
        this->ticksPerQuarter = ticksPerQuarter;
    };

    explicit MidiFile(const track::Tracks& tracks,
                    MidiFormat format=MidiFormat::MultiTrack,
                    uint8_t divisionType=0,
                    uint16_t ticksPerQuarter=960) {
        this->tracks = track::Tracks(tracks);
        this->format = format;
        this->divisionType = divisionType;
        this->ticksPerQuarter = ticksPerQuarter;
    };

    static MidiFile from_file(const std::string &filepath) {
        FILE *filePtr = fopen(filepath.c_str(), "rb");

        if (!filePtr) {
            throw std::ios_base::failure("MiniMidi: Reading file failed (fopen)!");
        }
        fseek(filePtr, 0, SEEK_END);
        const size_t fileLen = ftell(filePtr);

        container::Bytes data(fileLen);
        fseek(filePtr, 0, SEEK_SET);
        fread(data.data(), 1, fileLen, filePtr);
        fclose(filePtr);

        return MidiFile(data.data(), fileLen);
    };

    container::Bytes to_bytes() {
        std::vector<container::Bytes> trackBytes(tracks.size());
        size_t trackByteNum = 0;
        for (auto i = 0; i < tracks.size(); ++i) {
            trackBytes[i] = tracks[i].to_bytes();
            trackByteNum += trackBytes[i].size();
        }

        container::Bytes midiBytes(trackByteNum + 14);

        // Write head
        std::copy(MTHD.begin(), MTHD.end(), midiBytes.begin());
        midiBytes[7] = 0x06;  // Length of head
        midiBytes[9] = static_cast<uint8_t>(format);
        utils::write_msb_bytes(midiBytes.data() + 10, tracks.size(), 2);
        utils::write_msb_bytes(midiBytes.data() + 12, (divisionType << 15) | ticksPerQuarter, 2);

        // Write track
        size_t cursor = 14;
        for (const auto& thisTrackBytes: trackBytes) {
            std::copy(thisTrackBytes.begin(), thisTrackBytes.end(), midiBytes.begin() + static_cast<long long>(cursor));
            cursor += thisTrackBytes.size();
        }

        return midiBytes;
    };

    void write_file(const std::string &filepath) {
        FILE *filePtr = fopen(filepath.c_str(), "wb");

        if (!filePtr) {
            throw std::ios_base::failure("MiniMidi: Create file failed (fopen)!");
        }
        const container::Bytes midiBytes = this->to_bytes();
        fwrite(midiBytes.data(), 1, midiBytes.size(), filePtr);
        fclose(filePtr);
    };

    [[nodiscard]] MidiFormat get_format() const {
        return this->format;
    };

    [[nodiscard]] std::string get_format_string() const {
        return format_to_string(this->get_format());
    }

    [[nodiscard]] uint16_t get_division_type() const {
        return this->divisionType;
    };

    [[nodiscard]] uint16_t get_tick_per_quarter() const {
        if (!this->get_division_type()) return this->ticksPerQuarter;
        else {
            std::cerr << "Division type 1 have no tpq." << std::endl;
            return -1;
        };
    };

    [[nodiscard]] uint16_t get_frame_per_second() const {
        return (~(this->negativeSmpte - 1)) & 0x3F;
    };

    [[nodiscard]] uint16_t get_tick_per_second() const {
        if (this->get_division_type()) return this->ticksPerFrame * this->get_frame_per_second();
        else {
            std::cerr << "Division type 0 have no tps." << std::endl;
            return -1;
        };
    };

    track::Track &track(const uint32_t index) {
        return this->tracks[index];
    };

    [[nodiscard]] const track::Track &track(const uint32_t index) const {
        return this->tracks[index];
    };

    [[nodiscard]] size_t track_num() const {
        return this->tracks.size();
    };
};

#undef MIDI_FORMAT

inline std::ostream &operator<<(std::ostream &out, const MidiFile &file) {
    out << "File format: " << file.get_format_string() << std::endl;
    out << "Division:\n" << "    Type: " << file.get_division_type() << std::endl;
    if (file.get_division_type()) {
        out << "    Tick per Second: " << file.get_tick_per_second() << std::endl;
    } else {
        out << "    Tick per Quarter: " << file.get_tick_per_quarter() << std::endl;
    }

    out << std::endl;

    for (int i = 0; i < file.track_num(); ++i) {
        out << "Track " << i << ": " << std::endl;
        out << file.track(i) << std::endl;
    }

    return out;
};

}

}


#endif //MINIMIDI_HPP<|MERGE_RESOLUTION|>--- conflicted
+++ resolved
@@ -393,7 +393,7 @@
         return data[0] & 0x0F;
     };
 
-        static Message NoteOn(uint32_t time, uint8_t channel, uint8_t pitch, uint8_t velocity) {
+    static Message NoteOn(uint32_t time, uint8_t channel, uint8_t pitch, uint8_t velocity) {
         return { time,
             static_cast<uint8_t>(message_attr(MessageType::NoteOn).status | channel),
             container::SmallBytes{pitch, velocity}};
@@ -712,8 +712,7 @@
         while (cursor < bufferEnd) {
             tickOffset += utils::read_variable_length(cursor);
             // Running status
-<<<<<<< HEAD
-            if (curStatusCode < 0x80) {
+            if (const uint8_t curStatusCode = *cursor; curStatusCode < 0x80) {
                 if (!prevEventLen) {
                     throw std::ios_base::failure(
                         "MiniMidi: Unexpected running status! Get status code: "
@@ -729,15 +728,6 @@
                         + std::to_string(prevEventLen) + "!"
                     );
                 }
-=======
-            if (const uint8_t curStatusCode = *cursor; curStatusCode < 0x80) {
-                if (!prevEventLen)
-                    throw std::ios_base::failure("Unexpected running status!");
-
-                if (cursor + prevEventLen - 1 > bufferEnd)
-                    throw std::ios_base::failure("Unexpected EOF in running status!");
-
->>>>>>> 86b59245
                 messages.emplace_back(tickOffset, prevStatusCode, cursor, prevEventLen - 1);
                 cursor += prevEventLen - 1;
             }
